--- conflicted
+++ resolved
@@ -12,12 +12,8 @@
 		C40F9D3B1C5C908E00B50BFB /* Main.storyboard in Resources */ = {isa = PBXBuildFile; fileRef = C40F9D391C5C908E00B50BFB /* Main.storyboard */; };
 		C40F9D3D1C5C908E00B50BFB /* Assets.xcassets in Resources */ = {isa = PBXBuildFile; fileRef = C40F9D3C1C5C908E00B50BFB /* Assets.xcassets */; };
 		C40F9D401C5C908E00B50BFB /* LaunchScreen.storyboard in Resources */ = {isa = PBXBuildFile; fileRef = C40F9D3E1C5C908E00B50BFB /* LaunchScreen.storyboard */; };
-<<<<<<< HEAD
-		FE081EFC21E94F6A00653575 /* AudioKit.framework in Frameworks */ = {isa = PBXBuildFile; fileRef = FE081EFB21E94F6A00653575 /* AudioKit.framework */; };
-=======
 		C4AF8D7D21EFEB6E00009B5C /* AudioKitUI.framework in Frameworks */ = {isa = PBXBuildFile; fileRef = C4AF8D7B21EFEB6E00009B5C /* AudioKitUI.framework */; };
 		C4AF8D7E21EFEB6E00009B5C /* AudioKit.framework in Frameworks */ = {isa = PBXBuildFile; fileRef = C4AF8D7C21EFEB6E00009B5C /* AudioKit.framework */; };
->>>>>>> baa097b1
 		FEE5633D1F674D7A006E4087 /* MIDISenderVC.swift in Sources */ = {isa = PBXBuildFile; fileRef = FEE5633C1F674D7A006E4087 /* MIDISenderVC.swift */; };
 /* End PBXBuildFile section */
 
@@ -42,12 +38,8 @@
 		C40F9D3C1C5C908E00B50BFB /* Assets.xcassets */ = {isa = PBXFileReference; lastKnownFileType = folder.assetcatalog; path = Assets.xcassets; sourceTree = "<group>"; };
 		C40F9D3F1C5C908E00B50BFB /* Base */ = {isa = PBXFileReference; lastKnownFileType = file.storyboard; name = Base; path = Base.lproj/LaunchScreen.storyboard; sourceTree = "<group>"; };
 		C40F9D411C5C908E00B50BFB /* Info.plist */ = {isa = PBXFileReference; lastKnownFileType = text.plist.xml; path = Info.plist; sourceTree = "<group>"; };
-<<<<<<< HEAD
-		FE081EFB21E94F6A00653575 /* AudioKit.framework */ = {isa = PBXFileReference; lastKnownFileType = wrapper.framework; name = AudioKit.framework; path = "../../../Frameworks/AudioKit-iOS/AudioKit.framework"; sourceTree = "<group>"; };
-=======
 		C4AF8D7B21EFEB6E00009B5C /* AudioKitUI.framework */ = {isa = PBXFileReference; lastKnownFileType = wrapper.framework; name = AudioKitUI.framework; path = "../../../Frameworks/AudioKit-iOS/AudioKitUI.framework"; sourceTree = "<group>"; };
 		C4AF8D7C21EFEB6E00009B5C /* AudioKit.framework */ = {isa = PBXFileReference; lastKnownFileType = wrapper.framework; name = AudioKit.framework; path = "../../../Frameworks/AudioKit-iOS/AudioKit.framework"; sourceTree = "<group>"; };
->>>>>>> baa097b1
 		FEE5633C1F674D7A006E4087 /* MIDISenderVC.swift */ = {isa = PBXFileReference; lastKnownFileType = sourcecode.swift; path = MIDISenderVC.swift; sourceTree = "<group>"; };
 /* End PBXFileReference section */
 
@@ -56,12 +48,8 @@
 			isa = PBXFrameworksBuildPhase;
 			buildActionMask = 2147483647;
 			files = (
-<<<<<<< HEAD
-				FE081EFC21E94F6A00653575 /* AudioKit.framework in Frameworks */,
-=======
 				C4AF8D7E21EFEB6E00009B5C /* AudioKit.framework in Frameworks */,
 				C4AF8D7D21EFEB6E00009B5C /* AudioKitUI.framework in Frameworks */,
->>>>>>> baa097b1
 			);
 			runOnlyForDeploymentPostprocessing = 0;
 		};
@@ -102,12 +90,8 @@
 		EA8BA98C1C5F4E4900BBD469 /* Frameworks */ = {
 			isa = PBXGroup;
 			children = (
-<<<<<<< HEAD
-				FE081EFB21E94F6A00653575 /* AudioKit.framework */,
-=======
 				C4AF8D7C21EFEB6E00009B5C /* AudioKit.framework */,
 				C4AF8D7B21EFEB6E00009B5C /* AudioKitUI.framework */,
->>>>>>> baa097b1
 			);
 			name = Frameworks;
 			sourceTree = "<group>";
