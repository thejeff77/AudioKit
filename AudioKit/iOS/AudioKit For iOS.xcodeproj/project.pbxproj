--- conflicted
+++ resolved
@@ -926,16 +926,13 @@
 		EA7D07251F4E641A00707706 /* EZAudioPlotGL.m in Sources */ = {isa = PBXBuildFile; fileRef = C40C41411C40E3A5009D870B /* EZAudioPlotGL.m */; };
 		EA7D07261F4E655200707706 /* EZAudioDisplayLink.m in Sources */ = {isa = PBXBuildFile; fileRef = C40C41331C40E3A5009D870B /* EZAudioDisplayLink.m */; };
 		EA7D07271F4E655600707706 /* EZAudioDisplayLink.h in Headers */ = {isa = PBXBuildFile; fileRef = C40C41321C40E3A5009D870B /* EZAudioDisplayLink.h */; settings = {ATTRIBUTES = (Public, ); }; };
-<<<<<<< HEAD
 		EAB4E04F20269F1E00171A16 /* AKCostelloReverbDSP.mm in Sources */ = {isa = PBXBuildFile; fileRef = EAB4E04E20269F1E00171A16 /* AKCostelloReverbDSP.mm */; };
 		EAF71D7C202489E80018946B /* AKDSPKernel.mm in Sources */ = {isa = PBXBuildFile; fileRef = EAF71D7B202489E80018946B /* AKDSPKernel.mm */; };
 		EAF71D8D20249A880018946B /* AKAudioEffect.h in Headers */ = {isa = PBXBuildFile; fileRef = EAF71D8B20249A880018946B /* AKAudioEffect.h */; };
 		EAF71D8E20249A880018946B /* AKAudioEffect.mm in Sources */ = {isa = PBXBuildFile; fileRef = EAF71D8C20249A880018946B /* AKAudioEffect.mm */; };
-=======
 		EAF5A447202D29230019352B /* ExceptionCatcher.m in Sources */ = {isa = PBXBuildFile; fileRef = EAF5A446202D29230019352B /* ExceptionCatcher.m */; };
 		EAF5A449202D298F0019352B /* ExceptionCatcher.h in Headers */ = {isa = PBXBuildFile; fileRef = EAF5A448202D297E0019352B /* ExceptionCatcher.h */; settings = {ATTRIBUTES = (Public, ); }; };
 		EAF5A44B202D2AFD0019352B /* ExceptionCatcher.swift in Sources */ = {isa = PBXBuildFile; fileRef = EAF5A44A202D2AFC0019352B /* ExceptionCatcher.swift */; };
->>>>>>> 7e97090d
 		EAF9C9871C69A3E500C10CCE /* AKDevice.swift in Sources */ = {isa = PBXBuildFile; fileRef = EAF9C9861C69A3E500C10CCE /* AKDevice.swift */; };
 		EAFECEC51F4EBD3900A2B046 /* AudioKitUI.h in Headers */ = {isa = PBXBuildFile; fileRef = EA7D07031F4E63C200707706 /* AudioKitUI.h */; settings = {ATTRIBUTES = (Public, ); }; };
 		F02767261E79114A0099CA47 /* AKCustomUgen.swift in Sources */ = {isa = PBXBuildFile; fileRef = F02767251E79114A0099CA47 /* AKCustomUgen.swift */; };
@@ -1926,15 +1923,12 @@
 		EAB4E04E20269F1E00171A16 /* AKCostelloReverbDSP.mm */ = {isa = PBXFileReference; lastKnownFileType = sourcecode.cpp.objcpp; path = AKCostelloReverbDSP.mm; sourceTree = "<group>"; };
 		EAC4FC031F56A4E3003B692B /* UIKit.framework */ = {isa = PBXFileReference; lastKnownFileType = wrapper.framework; name = UIKit.framework; path = System/Library/Frameworks/UIKit.framework; sourceTree = SDKROOT; };
 		EAC4FC051F56A596003B692B /* Foundation.framework */ = {isa = PBXFileReference; lastKnownFileType = wrapper.framework; name = Foundation.framework; path = System/Library/Frameworks/Foundation.framework; sourceTree = SDKROOT; };
-<<<<<<< HEAD
 		EAF71D7B202489E80018946B /* AKDSPKernel.mm */ = {isa = PBXFileReference; lastKnownFileType = sourcecode.cpp.objcpp; path = AKDSPKernel.mm; sourceTree = "<group>"; };
 		EAF71D8B20249A880018946B /* AKAudioEffect.h */ = {isa = PBXFileReference; fileEncoding = 4; lastKnownFileType = sourcecode.c.h; path = AKAudioEffect.h; sourceTree = "<group>"; };
 		EAF71D8C20249A880018946B /* AKAudioEffect.mm */ = {isa = PBXFileReference; fileEncoding = 4; lastKnownFileType = sourcecode.cpp.objcpp; path = AKAudioEffect.mm; sourceTree = "<group>"; };
-=======
 		EAF5A446202D29230019352B /* ExceptionCatcher.m */ = {isa = PBXFileReference; lastKnownFileType = sourcecode.c.objc; path = ExceptionCatcher.m; sourceTree = "<group>"; };
 		EAF5A448202D297E0019352B /* ExceptionCatcher.h */ = {isa = PBXFileReference; lastKnownFileType = sourcecode.c.h; path = ExceptionCatcher.h; sourceTree = "<group>"; };
 		EAF5A44A202D2AFC0019352B /* ExceptionCatcher.swift */ = {isa = PBXFileReference; lastKnownFileType = sourcecode.swift; path = ExceptionCatcher.swift; sourceTree = "<group>"; };
->>>>>>> 7e97090d
 		EAF9C9861C69A3E500C10CCE /* AKDevice.swift */ = {isa = PBXFileReference; fileEncoding = 4; lastKnownFileType = sourcecode.swift; path = AKDevice.swift; sourceTree = "<group>"; };
 		F02767251E79114A0099CA47 /* AKCustomUgen.swift */ = {isa = PBXFileReference; fileEncoding = 4; lastKnownFileType = sourcecode.swift; name = AKCustomUgen.swift; path = "Sporth Custom Ugens/AKCustomUgen.swift"; sourceTree = "<group>"; };
 		F027672D1E791A8C0099CA47 /* AKSporthStack.h */ = {isa = PBXFileReference; fileEncoding = 4; lastKnownFileType = sourcecode.c.h; name = AKSporthStack.h; path = "Sporth Custom Ugens/AKSporthStack.h"; sourceTree = "<group>"; };
@@ -4801,11 +4795,8 @@
 				52145B4A1F3C5B1A0069C88B /* Delay.cpp in Sources */,
 				C43ABDFE1E5BFD8300165053 /* clock.c in Sources */,
 				C4F8C8FF1DCA8CE4001F38F2 /* pinknoise.c in Sources */,
-<<<<<<< HEAD
-=======
 				EAF5A44B202D2AFD0019352B /* ExceptionCatcher.swift in Sources */,
 				C4077B392008791900E5923C /* AKToneFilter.mm in Sources */,
->>>>>>> 7e97090d
 				C4077B1F2008764600E5923C /* AKLowShelfParametricEqualizerFilterAudioUnit.swift in Sources */,
 				C4F8C90E1DCA8CE4001F38F2 /* reson.c in Sources */,
 				C40C41651C40E3A5009D870B /* EZMicrophone.m in Sources */,
