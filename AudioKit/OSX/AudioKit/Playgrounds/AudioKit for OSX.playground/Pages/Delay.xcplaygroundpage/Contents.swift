//: [TOC](Table%20Of%20Contents) | [Previous](@previous) | [Next](@next)
//:
//: ---
//:
//: ## Delay
//: ### Here we can explore the powerful effect of repeating sounds after varying length delay times and feedback amounts. Our delay has three parameters: "time", which is the amount of time in seconds you want your sound to be delayed, "feedback", which is sets how much the delayed signal should be fed back into itself, and "dryWetMix", which is the amount of "dry" (or non-delayed signal), and "wet" (delayed-signal) audio you want your output signal to consist of.
import XCPlayground
import AudioKit

let bundle = NSBundle.mainBundle()
let file = bundle.pathForResource("drumloop", ofType: "wav")

var player = AKAudioPlayer(file!)
player.looping = true

var delay = AKDelay(player)

<<<<<<< HEAD
delay.time      = 0.1 // seconds
delay.feedback  = 0.5 // Normalized Value 0 - 1
delay.dryWetMix = 0.5 // Normalized Value 0 - 1
=======
//: Set the parameters of the delay here
delay.time = 0.01 // seconds
delay.feedback  = 0.9 // Normalized Value 0 - 1
delay.dryWetMix = 0.6 // Normalized Value 0 - 1
>>>>>>> f48d2d9e

AudioKit.output = delay
AudioKit.start()
player.play()

XCPlaygroundPage.currentPage.needsIndefiniteExecution = true
//: [TOC](Table%20Of%20Contents) | [Previous](@previous) | [Next](@next)<|MERGE_RESOLUTION|>--- conflicted
+++ resolved
@@ -15,16 +15,10 @@
 
 var delay = AKDelay(player)
 
-<<<<<<< HEAD
-delay.time      = 0.1 // seconds
-delay.feedback  = 0.5 // Normalized Value 0 - 1
-delay.dryWetMix = 0.5 // Normalized Value 0 - 1
-=======
 //: Set the parameters of the delay here
-delay.time = 0.01 // seconds
+delay.time      = 0.01 // seconds
 delay.feedback  = 0.9 // Normalized Value 0 - 1
 delay.dryWetMix = 0.6 // Normalized Value 0 - 1
->>>>>>> f48d2d9e
 
 AudioKit.output = delay
 AudioKit.start()
