--- conflicted
+++ resolved
@@ -24,11 +24,6 @@
     return NO;
 }
 
-<<<<<<< HEAD
-- (void)createParameters {
-    // Define in subclass
-}
-=======
 -(double)rampTime {
     return _rampTime;
 }
@@ -40,7 +35,6 @@
 }
 
 - (void)createParameters {}
->>>>>>> 8a7bea6a
 
 - (instancetype)initWithComponentDescription:(AudioComponentDescription)componentDescription
                                      options:(AudioComponentInstantiationOptions)options
