--- conflicted
+++ resolved
@@ -66,6 +66,7 @@
     /// default is .VeryLong for a buffer set to 2 power 10 = 1024 samples (232 ms)
     open static var bufferLength: BufferLength = .veryLong
 
+
     /// AudioKit recording buffer length is set using AKSettings.BufferLength
     /// default is .VeryLong for a buffer set to 2 power 10 = 1024 samples (232 ms)
     /// in Apple's doc : "The requested size of the incoming buffers. The implementation may choose another size."
@@ -85,12 +86,9 @@
     open static var enableLogging: Bool = true
 }
 
-<<<<<<< HEAD
+
 #if !os(macOS)
 extension AKSettings {
-=======
-    #if !os(macOS)
->>>>>>> 73afd356
 
   /// Shortcut for AVAudioSession.sharedInstance()
     open static let session = AVAudioSession.sharedInstance()
