//
//  AKMusicTrack.swift
//  AudioKit
//
//  Created by Jeff Cooper, revision history on Github.
//  Copyright © 2017 Aurelius Prochazka. All rights reserved.
//
/// Wrapper for internal Apple MusicTrack
open class AKMusicTrack {

    // MARK: - Properties

    /// The representation of Apple's underlying music track
    open var internalMusicTrack: MusicTrack?

    /// A copy of the original track at init
    open var initMusicTrack: MusicTrack?

    fileprivate var name: String = "Unnamed"

    /// Sequencer this music track is part of
    open var sequencer = AKSequencer()

    /// Pointer to the Music Track
    open var trackPointer: UnsafeMutablePointer<MusicTrack>
    open var initTrackPointer: UnsafeMutablePointer<MusicTrack>

    /// Nicer function for not empty
    open var isNotEmpty: Bool {
        return !isEmpty
    }

    /// Total duration of the music track
    open var length: MusicTimeStamp {
        var size: UInt32 = 0
        var lengthFromMusicTimeStamp = MusicTimeStamp(0)
        if let track = internalMusicTrack {
            MusicTrackGetProperty(track, kSequenceTrackProperty_TrackLength, &lengthFromMusicTimeStamp, &size)
        }
        return lengthFromMusicTimeStamp
    }
    /// Total duration of the music track
    open var initLength: MusicTimeStamp {
        var size: UInt32 = 0
        var lengthFromMusicTimeStamp = MusicTimeStamp(0)
        if let track = initMusicTrack {
            MusicTrackGetProperty(track, kSequenceTrackProperty_TrackLength, &lengthFromMusicTimeStamp, &size)
        }
        return lengthFromMusicTimeStamp
    }

    // MARK: - Initialization

    public init(name: String = "unnamed") {
        self.name = name
        MusicSequenceNewTrack(sequencer.sequence!, &internalMusicTrack)
        MusicSequenceNewTrack(sequencer.sequence!, &initMusicTrack)
        trackPointer = UnsafeMutablePointer(internalMusicTrack!)
        initTrackPointer = UnsafeMutablePointer(initMusicTrack!)

        let data = [MIDIByte](name.utf8)

        var metaEvent = MIDIMetaEvent()
        metaEvent.metaEventType = 3 // track or sequence name
        metaEvent.dataLength = UInt32(data.count)

        withUnsafeMutablePointer(to: &metaEvent.data, { pointer in
            for i in 0 ..< data.count {
                pointer[i] = data[i]
            }
        })

        let result = MusicTrackNewMetaEvent(internalMusicTrack!, MusicTimeStamp(0), &metaEvent)
        if result != 0 {
            AKLog("Unable to name Track")
        }
    }

    /// Initialize with a music track
    ///
    /// - parameter musicTrack: An Apple Music Track
    /// - parameter name: Name for the track
    ///
    public init(musicTrack: MusicTrack, name: String = "Unnamed") {
        self.name = name
        internalMusicTrack = musicTrack
        trackPointer = UnsafeMutablePointer(musicTrack)

        let data = [MIDIByte](name.utf8)
        
        // MetaEventHelper class is a helper for low level transfer
        let me = MetaEventHelper(type: 3, data: data)
        
        me.withMIDIMetaEventPtr { metaEventPtr in
            let status = MusicTrackNewMetaEvent(musicTrack, MusicTimeStamp(0), metaEventPtr)
            if status != 0 {
                AKLog("Unable to name Track")
            }
        }
//        var metaEvent = MIDIMetaEvent()
//        metaEvent.metaEventType = 3 // track or sequence name
//        metaEvent.dataLength = UInt32(data.count)

<<<<<<< HEAD
//        BUG This code below gives EXC_BAD_ACCESS code=1 in certain circumstance
//        withUnsafeMutablePointer(to: &metaEvent.data, { pointer in
//            for i in 0 ..< data.count {
//                pointer[i] = data[i]
//            }
//        })
        
//        FIX by Trevor Sonic
//        for i in 0 ..< data.count {
//            metaEvent.data = data[i]
//        }
        
// Temporary commented - It cause crash
//        let result = MusicTrackNewMetaEvent(musicTrack, MusicTimeStamp(0), &metaEvent)
//        if result != 0 {
//            AKLog("Unable to name Track")
//        }
=======
        //        BUG This code below gives EXC_BAD_ACCESS code=1 in certain circumstance
        //        withUnsafeMutablePointer(to: &metaEvent.data, { pointer in
        //            for i in 0 ..< data.count {
        //                pointer[i] = data[i]
        //            }
        //        })

        //        FIX by Trevor Sonic
        for i in 0 ..< data.count {
            metaEvent.data = data[i]
        }

        let result = MusicTrackNewMetaEvent(musicTrack, MusicTimeStamp(0), &metaEvent)
        if result != 0 {
            AKLog("Unable to name Track")
        }
        MusicSequenceNewTrack(sequencer.sequence!, &initMusicTrack)
        initTrackPointer = UnsafeMutablePointer(initMusicTrack!)
        MusicTrackMerge(internalMusicTrack!, 0.0, length, initMusicTrack!, 0.0)
>>>>>>> 4668f855
    }

    /// Initialize with a music track and the AKSequence
    ///
    /// - parameter musicTrack: An Apple Music Track
    ///
    public init(musicTrack: MusicTrack, sequencer: AKSequencer) {
        internalMusicTrack = musicTrack
        trackPointer = UnsafeMutablePointer(musicTrack)
        self.sequencer = sequencer

        MusicSequenceNewTrack(sequencer.sequence!, &initMusicTrack)
        initTrackPointer = UnsafeMutablePointer(initMusicTrack!)
        MusicTrackMerge(internalMusicTrack!, 0.0, length, initMusicTrack!, 0.0)
    }

    /// Set the Node Output
    ///
    /// - parameter node: Apple AUNode for output
    ///
    open func setNodeOutput(_ node: AUNode) {
        if let musicTrack = internalMusicTrack {
            MusicTrackSetDestNode(musicTrack, node)
        }
    }

    /// Set loop info
    ///
    /// - parameter duration: How long the loop will last, from the end of the track backwards
    /// - paramter numberOfLoops: how many times to loop. 0 is infinte
    ///
    open func setLoopInfo(_ duration: AKDuration, numberOfLoops: Int) {
        let size: UInt32 = UInt32(MemoryLayout<MusicTrackLoopInfo>.size)
        let loopDuration = duration.musicTimeStamp
        var loopInfo = MusicTrackLoopInfo(loopDuration: loopDuration,
                                          numberOfLoops: Int32(numberOfLoops))
        if let musicTrack = internalMusicTrack {
            MusicTrackSetProperty(musicTrack, kSequenceTrackProperty_LoopInfo, &loopInfo, size)
        }

    }

    /// Set length
    /// If any of your notes are longer than the new length, this will truncate those notes
    /// This will truncate your sequence if you shorten it - so make a copy if you plan on doing that.
    ///
    /// - parameter duration: How long the loop will last, from the end of the track backwards
    ///
    open func setLength(_ duration: AKDuration) {
        let size: UInt32 = 0
        var durationAsMusicTimeStamp = duration.musicTimeStamp
        var tempSequence: MusicSequence?
        var tempTrack: MusicTrack?

        NewMusicSequence(&tempSequence)
        guard let newSequence = tempSequence else {
            AKLog("Unable to create temp sequence in setLength")
            return
        }

        MusicSequenceNewTrack(newSequence, &tempTrack)
        guard let newTrack = tempTrack,
            let track = internalMusicTrack else {
                AKLog("internalMusicTrack does not exist")
                return
        }
        MusicTrackSetProperty(track, kSequenceTrackProperty_TrackLength, &durationAsMusicTimeStamp, size)

        if isNotEmpty {
            MusicTrackCopyInsert(track, 0, durationAsMusicTimeStamp, newTrack, 0)
            clear()
            MusicTrackSetProperty(track, kSequenceTrackProperty_TrackLength, &durationAsMusicTimeStamp, size)
            MusicTrackCopyInsert(newTrack, 0, durationAsMusicTimeStamp, track, 0)

            //now to clean up any notes that are too long
            var tempIterator: MusicEventIterator?
            NewMusicEventIterator(track, &tempIterator)
            guard let iterator = tempIterator else {
                AKLog("Unable to create iterator in setLength")
                return
            }
            var eventTime = MusicTimeStamp(0)
            var eventType = MusicEventType()
            var eventData: UnsafeRawPointer?
            var eventDataSize: UInt32 = 0
            var hasNextEvent: DarwinBoolean = false

            MusicEventIteratorHasCurrentEvent(iterator, &hasNextEvent)

            while hasNextEvent.boolValue {
                MusicEventIteratorGetEventInfo(iterator, &eventTime, &eventType, &eventData, &eventDataSize)

                if eventType == kMusicEventType_MIDINoteMessage {
                    let data = UnsafePointer<MIDINoteMessage>(eventData?.assumingMemoryBound(to: MIDINoteMessage.self))

                    guard let channel = data?.pointee.channel,
                        let note = data?.pointee.note,
                        let velocity = data?.pointee.velocity,
                        let dur = data?.pointee.duration else {
                            AKLog("Problem with raw midi note message")
                            return
                    }

                    if eventTime + dur > duration.beats {
                        var newNote = MIDINoteMessage(channel: channel,
                                                      note: note,
                                                      velocity: velocity,
                                                      releaseVelocity: 0,
                                                      duration: Float32(duration.beats - eventTime))
                        MusicEventIteratorSetEventInfo(iterator, eventType, &newNote)
                    }
                }
                MusicEventIteratorNextEvent(iterator)
                MusicEventIteratorHasCurrentEvent(iterator, &hasNextEvent)
            }
            DisposeMusicEventIterator(iterator)
        } else {
            MusicTrackSetProperty(track, kSequenceTrackProperty_TrackLength, &durationAsMusicTimeStamp, size)
        }
        MusicSequenceDisposeTrack(newSequence, newTrack)
        DisposeMusicSequence(newSequence)
    }

    /// A less destructive and simpler way to set the length
    ///
    /// - parameter duration:
    ///
    open func setLengthSoft(_ duration: AKDuration) {
        let size: UInt32 = 0
        var durationAsMusicTimeStamp = duration.musicTimeStamp
        if let track = internalMusicTrack {
            _ = MusicTrackSetProperty(track, kSequenceTrackProperty_TrackLength, &durationAsMusicTimeStamp, size)
        }
    }

    /// Clear all events from the track
    open func clear() {
        clearMetaEvents()
        if let track = internalMusicTrack {
            if isNotEmpty {
                MusicTrackClear(track, 0, length)
            }
        }
    }

    func clearMetaEvents() {
        guard let track = internalMusicTrack else {
            AKLog("internalMusicTrack does not exist")
            return
        }
        var tempIterator: MusicEventIterator?
        NewMusicEventIterator(track, &tempIterator)
        guard let iterator = tempIterator else {
            AKLog("Unable to create iterator in clearMetaEvents")
            return
        }
        var eventTime = MusicTimeStamp(0)
        var eventType = MusicEventType()
        var eventData: UnsafeRawPointer?
        var eventDataSize: UInt32 = 0
        var hasNextEvent: DarwinBoolean = false

        MusicEventIteratorHasCurrentEvent(iterator, &hasNextEvent)
        while hasNextEvent.boolValue {
            MusicEventIteratorGetEventInfo(iterator, &eventTime, &eventType, &eventData, &eventDataSize)

            if eventType == kMusicEventType_Meta {
                MusicEventIteratorDeleteEvent(iterator)
            }
            MusicEventIteratorNextEvent(iterator)
            MusicEventIteratorHasCurrentEvent(iterator, &hasNextEvent)
        }
        DisposeMusicEventIterator(iterator)
    }

    /// Clear a specific note
    open func clearNote(_ note: MIDINoteNumber) {
        guard let track = internalMusicTrack else {
            AKLog("internalMusicTrack does not exist")
            return
        }
        var tempIterator: MusicEventIterator?
        NewMusicEventIterator(track, &tempIterator)
        guard let iterator = tempIterator else {
            AKLog("Unable to create iterator in clearNote")
            return
        }
        var eventTime = MusicTimeStamp(0)
        var eventType = MusicEventType()
        var eventData: UnsafeRawPointer?
        var eventDataSize: UInt32 = 0
        var hasNextEvent: DarwinBoolean = false

        MusicEventIteratorHasCurrentEvent(iterator, &hasNextEvent)
        while hasNextEvent.boolValue {
            MusicEventIteratorGetEventInfo(iterator, &eventTime, &eventType, &eventData, &eventDataSize)
            if eventType == kMusicEventType_MIDINoteMessage {
                if let convertedData = eventData?.load(as: MIDINoteMessage.self) {
                    if convertedData.note == MIDIByte(note) {
                        MusicEventIteratorDeleteEvent(iterator)
                    }
                }
            }
            MusicEventIteratorNextEvent(iterator)
            MusicEventIteratorHasCurrentEvent(iterator, &hasNextEvent)
        }
        DisposeMusicEventIterator(iterator)
    }

    /// Determine if the sequence is empty
    open var isEmpty: Bool {
        guard let track = internalMusicTrack else {
            AKLog("internalMusicTrack does not exist")
            return true
        }
        var tempIterator: MusicEventIterator?
        NewMusicEventIterator(track, &tempIterator)
        guard let iterator = tempIterator else {
            AKLog("Unable to create iterator in isEmpty")
            return true
        }
        var outBool = true
        var eventTime = MusicTimeStamp(0)
        var eventType = MusicEventType()
        var eventData: UnsafeRawPointer?
        var eventDataSize: UInt32 = 0
        var hasNextEvent: DarwinBoolean = false
        MusicEventIteratorHasCurrentEvent(iterator, &hasNextEvent)
        while hasNextEvent.boolValue {
            MusicEventIteratorGetEventInfo(iterator, &eventTime, &eventType, &eventData, &eventDataSize)

            outBool = false
            MusicEventIteratorNextEvent(iterator)
            MusicEventIteratorHasCurrentEvent(iterator, &hasNextEvent)
        }
        DisposeMusicEventIterator(iterator)
        return outBool
    }

    /// Clear some events from the track
    ///
    /// - Parameters:
    ///   - start:    Start of the range to clear, in beats
    ///   - duration: Duration of the range to clear, in beats
    ///
    open func clearRange(start: AKDuration, duration: AKDuration) {
        guard let track = internalMusicTrack else {
            AKLog("internalMusicTrack does not exist")
            return
        }
        if isNotEmpty {
            MusicTrackClear(track, start.beats, duration.beats)
        }
    }

    /// Add Note to sequence
    ///
    /// - Parameters:
    ///   - noteNumber: The MIDI note number to insert
    ///   - velocity: The velocity to insert note at
    ///   - position: Where in the sequence to start the note (expressed in beats)
    ///   - duration: How long to hold the note (would be better if they let us just use noteOffs...oh well)
    ///   - channel: MIDI channel for this note
    ///
    open func add(noteNumber: MIDINoteNumber,
                  velocity: MIDIVelocity,
                  position: AKDuration,
                  duration: AKDuration,
                  channel: MIDIChannel = 0) {
        guard let track = internalMusicTrack else {
            AKLog("internalMusicTrack does not exist")
            return
        }

        var noteMessage = MIDINoteMessage(
            channel: channel,
            note: noteNumber,
            velocity: velocity,
            releaseVelocity: 0,
            duration: Float32(duration.beats))

        MusicTrackNewMIDINoteEvent(track, position.musicTimeStamp, &noteMessage)
    }
    /// Add Controller change to sequence
    ///
    /// - Parameters:
    ///   - controller: The MIDI controller to insert
    ///   - value: The velocity to insert note at
    ///   - position: Where in the sequence to start the note (expressed in beats)
    ///   - channel: MIDI channel for this note
    ///
    open func addController(_ controller: MIDIByte, value: MIDIByte, position: AKDuration, channel: MIDIChannel = 0) {

        guard let track = internalMusicTrack else {
            AKLog("internalMusicTrack does not exist")
            return
        }
        var controlMessage = MIDIChannelMessage(status: MIDIByte(11 << 4) | MIDIByte((channel) & 0xf),
                                                data1: controller,
                                                data2: value,
                                                reserved: 0)
        MusicTrackNewMIDIChannelEvent(track, position.musicTimeStamp, &controlMessage)
    }

    /// Add Sysex message to sequence
    ///
    /// - Parameters:
    ///   - data: The MIDI data byte array - standard sysex start and end messages are added automatically
    ///   - position: Where in the sequence to start the note (expressed in beats)
    ///
    open func addSysex(_ data: [MIDIByte], position: AKDuration) {
        guard let track = internalMusicTrack else {
            AKLog("internalMusicTrack does not exist")
            return
        }
        var midiData = MIDIRawData()
        midiData.length = UInt32(data.count)

        withUnsafeMutablePointer(to: &midiData.data, { pointer in
            for i in 0 ..< data.count {
                pointer[i] = data[i]
            }
        })

        let result = MusicTrackNewMIDIRawDataEvent(track, position.musicTimeStamp, &midiData)
        if result != 0 {
            AKLog("Unable to insert raw midi data")
        }
    }

    /// Add Pitch Bend change to sequence
    ///
    /// - Parameters:
    ///   - value: The value of pitchbend. The valid range of values is 0 to 16383 (128 ^ 2 values).
    ///   - 8192 is no pitch bend.
    ///   - position: Where in the sequence to insert pitchbend info (expressed in beats)
    ///   - channel: MIDI channel to insert pitch bend on
    ///
    open func addPitchBend(_ value: Int = 8_192, position: AKDuration, channel: MIDIChannel = 0) {

        guard let track = internalMusicTrack else {
            AKLog("internalMusicTrack does not exist")
            return
        }
        // Find least and most significant bytes, remembering they are 7 bit numbers.
        let lsb = value & 0x7F
        let msb = (value >> 7) & 0x7F
        var pitchBendMessage = MIDIChannelMessage(status: UInt8(14 << 4) | UInt8((channel) & 0xf),
                                                  data1: UInt8(lsb),
                                                  data2: UInt8(msb),
                                                  reserved: 0)
        MusicTrackNewMIDIChannelEvent(track, position.musicTimeStamp, &pitchBendMessage)
    }

    /// Add Pitch Bend reset to sequence
    ///
    /// - Parameters:
    ///   - position: Where in the sequence to insert pitchbend info (expressed in beats)
    ///   - channel: MIDI channel to insert pitch bend reset on
    ///
    open func resetPitchBend(position: AKDuration, channel: MIDIChannel = 0) {
        addPitchBend(8_192, position: position, channel: channel)
    }

    /// Copy this track to another track
    ///
    /// - parameter musicTrack: Destination track to copy this track to
    ///
    open func copyAndMergeTo(musicTrack: AKMusicTrack) {
        guard let track = internalMusicTrack,
            let mergedToTrack = musicTrack.internalMusicTrack else {
                AKLog("internalMusicTrack does not exist")
                return
        }
        MusicTrackMerge(track, 0.0, length, mergedToTrack, 0.0)
    }

    /// Copy this track to another track
    ///
    /// - returns a copy of this track that can be edited independently
    ///
    open func copyOf() -> AKMusicTrack {
        let copiedTrack = AKMusicTrack()
        MusicTrackMerge(internalMusicTrack!, 0.0, length, copiedTrack.internalMusicTrack!, 0.0)
        return copiedTrack
    }

    open func resetToInit() {
        var initLengthCopy: Double = initLength
        clear()
        if let existingInittrack = initMusicTrack {
            setLength(AKDuration(beats: initLength))
            _ = MusicTrackSetProperty(existingInittrack, kSequenceTrackProperty_TrackLength, &initLengthCopy, 0)
            MusicTrackMerge(existingInittrack, 0.0, length, internalMusicTrack!, 0.0)
        }
    }

    /// Set the MIDI Ouput
    ///
    /// - parameter endpoint: MIDI Endpoint Port
    ///
    open func setMIDIOutput(_ endpoint: MIDIEndpointRef) {
        if let track = internalMusicTrack {
            MusicTrackSetDestMIDIEndpoint(track, endpoint)
        }
    }

    /// Debug by showing the track pointer.
    open func debug() {
        CAShow(trackPointer)
    }
<<<<<<< HEAD
}
//+++++++++++++++++++++++++++++++++++++++++++++++++++++++++
// MetaEventHelper class is a helper for low level transfer
class MetaEventHelper {
    private let size: Int
    private let mem: UnsafeMutablePointer<UInt8>
    
    init(type: UInt8, data: [UInt8]) {
        // Allocate memory of the required size:
        size = MemoryLayout<MIDIMetaEvent>.size + data.count
        mem = UnsafeMutablePointer<UInt8>.allocate(capacity: size)
        mem.initialize(to: 0, count: size)
        
        // Fill data:
        mem.withMemoryRebound(to: MIDIMetaEvent.self, capacity: 1) { metaEventPtr in
            metaEventPtr.pointee.metaEventType = type
            metaEventPtr.pointee.dataLength = UInt32(data.count)
            memcpy(&metaEventPtr.pointee.data, data, data.count)
        }
    }
    
    deinit {
        // Release the allocated memory:
        mem.deallocate(capacity: size)
    }
    
    func withMIDIMetaEventPtr(body: (UnsafePointer<MIDIMetaEvent>) -> Void) {
        mem.withMemoryRebound(to: MIDIMetaEvent.self, capacity: 1) { metaEventPtr in
            body(metaEventPtr)
        }
=======
    open func debugInitTrack() {
        CAShow(initTrackPointer)
>>>>>>> 4668f855
    }
}<|MERGE_RESOLUTION|>--- conflicted
+++ resolved
@@ -97,11 +97,11 @@
                 AKLog("Unable to name Track")
             }
         }
-//        var metaEvent = MIDIMetaEvent()
-//        metaEvent.metaEventType = 3 // track or sequence name
-//        metaEvent.dataLength = UInt32(data.count)
-
-<<<<<<< HEAD
+        var metaEvent = MIDIMetaEvent()
+        metaEvent.metaEventType = 3 // track or sequence name
+        metaEvent.dataLength = UInt32(data.count)
+
+//  MY TREVOR Correction -->
 //        BUG This code below gives EXC_BAD_ACCESS code=1 in certain circumstance
 //        withUnsafeMutablePointer(to: &metaEvent.data, { pointer in
 //            for i in 0 ..< data.count {
@@ -119,7 +119,7 @@
 //        if result != 0 {
 //            AKLog("Unable to name Track")
 //        }
-=======
+//  MY TREVOR Correction --<
         //        BUG This code below gives EXC_BAD_ACCESS code=1 in certain circumstance
         //        withUnsafeMutablePointer(to: &metaEvent.data, { pointer in
         //            for i in 0 ..< data.count {
@@ -139,7 +139,7 @@
         MusicSequenceNewTrack(sequencer.sequence!, &initMusicTrack)
         initTrackPointer = UnsafeMutablePointer(initMusicTrack!)
         MusicTrackMerge(internalMusicTrack!, 0.0, length, initMusicTrack!, 0.0)
->>>>>>> 4668f855
+
     }
 
     /// Initialize with a music track and the AKSequence
@@ -551,7 +551,9 @@
     open func debug() {
         CAShow(trackPointer)
     }
-<<<<<<< HEAD
+    open func debugInitTrack() {
+        CAShow(initTrackPointer)
+    }
 }
 //+++++++++++++++++++++++++++++++++++++++++++++++++++++++++
 // MetaEventHelper class is a helper for low level transfer
@@ -582,9 +584,5 @@
         mem.withMemoryRebound(to: MIDIMetaEvent.self, capacity: 1) { metaEventPtr in
             body(metaEventPtr)
         }
-=======
-    open func debugInitTrack() {
-        CAShow(initTrackPointer)
->>>>>>> 4668f855
     }
 }