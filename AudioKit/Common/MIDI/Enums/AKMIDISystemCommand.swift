--- conflicted
+++ resolved
@@ -58,25 +58,16 @@
         }
     }
 
-<<<<<<< HEAD
     var length: Int? {
         switch self {
         case .sysReset, .activeSensing, .start, .stop, .continue, .clock, .tuneRequest:
-=======
-    var length: Int {
-        switch self {
-        case .sysex, .sysexEnd, .sysReset, .activeSensing, .start, .stop, .continue, .clock, .tuneRequest:
->>>>>>> 6d5afc7e
             return 1
         case .timeCodeQuarterFrame, .songSelect:
             return 2
         case .songPosition:
             return 3
-<<<<<<< HEAD
         case .sysex, .sysexEnd:
             return nil
-=======
->>>>>>> 6d5afc7e
         }
     }
 
@@ -108,6 +99,10 @@
             return "System Reset"
         }
     }
+
+    var byte: MIDIByte {
+        return rawValue
+    }
 }
 
 public enum AKMIDISystemCommandType {
