--- conflicted
+++ resolved
@@ -60,17 +60,9 @@
 
     var isMonophonic: AUParameter!
 
-<<<<<<< HEAD
     var isLegato: AUParameter!
-=======
-    var restartVoiceLFO: Double = 0.0 {
-        didSet { setParameter(.restartVoiceLFO, value: restartVoiceLFO) }
-    }
-
-    var filterEnable: Double = 0.0 {
-        didSet { setParameter(.filterEnable, value: filterEnable) }
-    }
->>>>>>> e6530495
+
+    var restartVoiceLFO: AUParameter!
 
     var keyTrackingFraction: AUParameter!
 
@@ -297,10 +289,7 @@
 
         parameterAddress += 1
 
-<<<<<<< HEAD
-        pitchAttackDuration = AUParameter(
-=======
-        let restartVoiceLFOParameter = AUParameter(
+        restartVoiceLFO = AUParameter(
             identifier: "restartVoiceLFO",
             name: "Restart Voice LFO",
             address: parameterAddress,
@@ -310,8 +299,7 @@
 
         parameterAddress += 1
 
-        let pitchAttackDurationParameter = AUParameter(
->>>>>>> e6530495
+        pitchAttackDuration = AUParameter(
             identifier: "pitchAttackDuration",
             name: "Pitch Attack duration (seconds)",
             address: parameterAddress,
@@ -409,7 +397,6 @@
             unit: .generic,
             flags: nonRampFlags)
 
-<<<<<<< HEAD
         let children: [AUParameterNode] = [
             masterVolume,
             pitchBend,
@@ -474,74 +461,9 @@
         loopThruRelease.value = 0.0
         isMonophonic.value = 0.0
         isLegato.value = 0.0
+        restartVoiceLFO.value = 0.0
         keyTrackingFraction.value = 1.0
         filterEnvelopeVelocityScaling.value = 0.0
-=======
-        setParameterTree(AUParameterTree(children: [masterVolumeParameter,
-                                                                   pitchBendParameter,
-                                                                   vibratoDepthParameter,
-                                                                   vibratoFrequencyParameter,
-                                                                   voiceVibratoDepthParameter,
-                                                                   voiceVibratoFrequencyParameter,
-                                                                   filterCutoffParameter,
-                                                                   filterStrengthParameter,
-                                                                   filterResonanceParameter,
-                                                                   glideRateParameter,
-                                                                   attackDurationParameter,
-                                                                   holdDurationParameter,
-                                                                   decayDurationParameter,
-                                                                   sustainLevelParameter,
-                                                                   releaseHoldDurationParameter,
-                                                                   releaseDurationParameter,
-                                                                   filterAttackDurationParameter,
-                                                                   filterDecayDurationParameter,
-                                                                   filterSustainLevelParameter,
-                                                                   filterReleaseDurationParameter,
-                                                                   filterEnableParameter,
-                                                                   restartVoiceLFOParameter,
-                                                                   pitchAttackDurationParameter,
-                                                                   pitchDecayDurationParameter,
-                                                                   pitchSustainLevelParameter,
-                                                                   pitchReleaseDurationParameter,
-                                                                   pitchADSRSemitonesParameter,
-                                                                   loopThruReleaseParameter,
-                                                                   monophonicParameter,
-                                                                   legatoParameter,
-                                                                   keyTrackingParameter,
-                                                                   filterEnvelopeVelocityScalingParameter]))
-        masterVolumeParameter.value = 1.0
-        pitchBendParameter.value = 0.0
-        vibratoDepthParameter.value = 0.0
-        vibratoFrequencyParameter.value = 5.0
-        voiceVibratoDepthParameter.value = 0.0
-        voiceVibratoFrequencyParameter.value = 5.0
-        filterCutoffParameter.value = 4.0
-        filterStrengthParameter.value = 20.0
-        filterResonanceParameter.value = 0.0
-        glideRateParameter.value = 0.0
-        attackDurationParameter.value = 0.0
-        holdDurationParameter.value = 0.0
-        decayDurationParameter.value = 0.0
-        sustainLevelParameter.value = 1.0
-        releaseHoldDurationParameter.value = 0.0
-        releaseDurationParameter.value = 0.0
-        filterAttackDurationParameter.value = 0.0
-        filterDecayDurationParameter.value = 0.0
-        filterSustainLevelParameter.value = 1.0
-        filterReleaseDurationParameter.value = 0.0
-        filterEnableParameter.value = 0.0
-        restartVoiceLFOParameter.value = 0.0
-        pitchAttackDurationParameter.value = 0.0
-        pitchDecayDurationParameter.value = 0.0
-        pitchSustainLevelParameter.value = 0.0
-        pitchReleaseDurationParameter.value = 0.0
-        pitchADSRSemitonesParameter.value = 0.0
-        loopThruReleaseParameter.value = 0.0
-        monophonicParameter.value = 0.0
-        legatoParameter.value = 0.0
-        keyTrackingParameter.value = 1.0
-        filterEnvelopeVelocityScalingParameter.value = 0.0
->>>>>>> e6530495
     }
 
     public override var canProcessInPlace: Bool { return true }
