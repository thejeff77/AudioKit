//
//  AKAUPresetBuilder.swift
//  AudioKit
//
//  Created by Jeff Cooper, revision history on Github.
//  Copyright © 2016 AudioKit. All rights reserved.
//

import Foundation

/// Builds presets for Apple sampler to read from
open class AKAUPresetBuilder {
    
    fileprivate var presetXML = ""
    fileprivate var layers = [String]()
    fileprivate var connections = [String]()
    fileprivate var envelopes = [String]()
    fileprivate var lfos = [String]()
    fileprivate var zones = [String]()
    fileprivate var fileRefs = [String]()
    fileprivate var filters = [String]()
    
    /// Create preset with the given components
    ///
    /// - Parameters:
    ///   - name:        Coded instrument name
    ///   - connections: Connection XML
    ///   - envelopes:   Envelopes XML
    ///   - filter:      Filter XML
    ///   - lfos:        Low Frequency Oscillator XML
    ///   - zones:       Zones XML
    ///   - filerefs:    File references XML
    ///
    init(name: String = "Coded Instrument Name",
         connections: String = "***CONNECTIONS***\n",
         envelopes: String = "***ENVELOPES***\n",
         filter: String = "***FILTER***\n",
         lfos: String = "***LFOS***\n",
         zones: String = "***ZONES***\n",
         filerefs: String = "***FILEREFS***\n") {
        presetXML = AKAUPresetBuilder.buildInstrument(name: name,
                                                      connections: connections,
                                                      envelopes: envelopes,
                                                      filter: filter,
                                                      lfos: lfos,
                                                      zones: zones,
                                                      filerefs: filerefs)
    }
    
    /// Create an AUPreset from a collection of dictionaries.
    /// dict is a collection of other dictionaries that have the format like this:
    ///   - ***Key:Value***
    ///   - filename: string
    ///   - rootnote: int
    ///   - startnote: int (optional)
    ///   - endnote: int (optional)
    ///
    /// - Parameters:
    ///   - dict:           Collection of dictionaries with format as given above
    ///   - path:           Where the AUPreset will be created
    ///   - instrumentName: The name of the AUPreset
    ///   - attack:         Attack time in seconds
    ///   - release:        Release time in seconds
    ///
    static open func createAUPreset(dict: NSDictionary,
                                    path: String,
                                    instrumentName: String,
                                    attack: Double? = 0,
                                    release: Double? = 0) {
        let rootNoteKey = "rootnote"
        let startNoteKey = "startnote"
        let endNoteKey = "endnote"
        let filenameKey = "filename"
        let triggerModeKey = "triggerMode"
        var loadSoundsArr = Array<NSMutableDictionary>()
        var sampleZoneXML = ""
        var layerXML = ""
        var sampleIDXML = ""
        var sampleIteration = 0
        let sampleNumStart = 268435457
        
        //iterate over the sounds
        for i in 0 ..< dict.count {
            let sound = dict.allValues[i] as! NSMutableDictionary
            var soundDict: NSMutableDictionary
            var alreadyLoaded = false
            var sampleNum = 0
            //soundDict = (sound as AnyObject).mutableCopy() as! NSMutableDictionary
            soundDict = NSMutableDictionary(dictionary: sound)
            //check if this sample is already loaded
            for loadedSoundDict in loadSoundsArr {
                let alreadyLoadedSound: String = loadedSoundDict.object(forKey: filenameKey) as! String
                let newLoadingSound: String = soundDict.object(forKey: filenameKey) as! String
                if alreadyLoadedSound == newLoadingSound {
                    alreadyLoaded = true
                    sampleNum = loadedSoundDict.object(forKey: "sampleNum") as! Int
                }
            }
            
            if (sound as AnyObject).object(forKey: startNoteKey) == nil || (sound as AnyObject).object(forKey: endNoteKey) == nil {
                soundDict.setObject((sound as AnyObject).object(forKey: rootNoteKey)!, forKey: startNoteKey as NSCopying)
                soundDict.setObject((sound as AnyObject).object(forKey: rootNoteKey)!, forKey: endNoteKey as NSCopying)
            }
            if (sound as AnyObject).object(forKey: rootNoteKey) == nil {
                //error
            } else {
                soundDict.setObject((sound as AnyObject).object(forKey: rootNoteKey)!, forKey: rootNoteKey as NSCopying)
            }
            
            if !alreadyLoaded { //if this is a new sound, then add it to samplefile xml
                sampleNum = sampleNumStart + sampleIteration
                let idXML = AKAUPresetBuilder.generateFileRef(wavRef: sampleNum, samplePath: (sound as AnyObject).object(forKey: "filename")! as! String)
                sampleIDXML.append(idXML)
                
                sampleIteration += 1
            }
            
            var startNote = soundDict.object(forKey: startNoteKey) as? Int
            var endNote = soundDict.object(forKey: endNoteKey) as? Int
            let rootNote = soundDict.object(forKey: rootNoteKey)! as! Int
            startNote = (startNote == nil ? rootNote : startNote)
            endNote = (endNote == nil ? rootNote : endNote)
<<<<<<< HEAD
            let trigModeStr = soundDict.object(forKey: triggerModeKey) as? String
            let trigMode : SampleTriggerMode

=======
            let triggerModeStr = soundDict.object(forKey: triggerModeKey) as? String
            let triggerMode : SampleTriggerMode
            
>>>>>>> 0b2fd334
            //sampleZoneXML.append(tempSampleZoneXML)
            soundDict.setObject(sampleNum, forKey: "sampleNum" as NSCopying)
            loadSoundsArr.append(soundDict)
            
<<<<<<< HEAD
            let envelopesXML = AKAUPresetBuilder.generateEnvelope(0, delay: 0, attack: attack!, hold: 0, decay: 0, sustain: 1, release: release!)
            switch trigModeStr {
                case SampleTriggerMode.Loop.rawValue?:
                    trigMode = SampleTriggerMode.Loop
                    break
                case SampleTriggerMode.Trigger.rawValue?:
                    trigMode = SampleTriggerMode.Trigger
                    break
                case SampleTriggerMode.Hold.rawValue?:
                    trigMode = SampleTriggerMode.Hold
                    break
                case SampleTriggerMode.Repeat.rawValue?:
                    trigMode = SampleTriggerMode.Repeat
                    break
                default:
                    trigMode = SampleTriggerMode.Trigger
            }
            switch trigMode {
            case  .Hold:
                sampleZoneXML = AKAUPresetBuilder.generateZone(i, rootNote: rootNote, startNote: startNote!, endNote: endNote!,
                                                               wavRef: sampleNum, loopEnabled: false)
                let tempLayerXML = AKAUPresetBuilder.generateLayer(AKAUPresetBuilder.generateMinimalConnections(i+1),
                                                                   envelopes: envelopesXML, zones: sampleZoneXML, layer: i+1,
                                                                   numVoices: 1, ignoreNoteOff: false)
                layerXML.append(tempLayerXML)
                break
            case .Loop:
                sampleZoneXML = AKAUPresetBuilder.generateZone(i, rootNote: rootNote, startNote: startNote!, endNote: endNote!,
                                                               wavRef: sampleNum, loopEnabled: true)
                let tempLayerXML = AKAUPresetBuilder.generateLayer(AKAUPresetBuilder.generateMinimalConnections(i+1),
                                                                   envelopes: envelopesXML, zones: sampleZoneXML, layer: i+1,
                                                                   numVoices: 1, ignoreNoteOff: false)
                layerXML.append(tempLayerXML)
                break
            default:
                //.Trigger and .Repeat (repeat needs to be handled in the app that uses this mode - otherwise is just the same as Trig mode)
                sampleZoneXML = AKAUPresetBuilder.generateZone(i, rootNote: rootNote, startNote: startNote!, endNote: endNote!,
                                                               wavRef: sampleNum, loopEnabled: false)
                let tempLayerXML = AKAUPresetBuilder.generateLayer(AKAUPresetBuilder.generateMinimalConnections(i+1),
                                                                   envelopes: envelopesXML, zones: sampleZoneXML, layer: i+1,
                                                                   numVoices: 1, ignoreNoteOff: true)
=======
            let envelopesXML = AKAUPresetBuilder.generateEnvelope(id: 0, delay: 0, attack: attack!, hold: 0, decay: 0, sustain: 1, release: release!)
            switch triggerModeStr {
            case SampleTriggerMode.loop.rawValue?:
                triggerMode = SampleTriggerMode.init(rawValue: SampleTriggerMode.loop.rawValue)!
                break
            case SampleTriggerMode.trigger.rawValue?:
                triggerMode = SampleTriggerMode.init(rawValue: SampleTriggerMode.trigger.rawValue)!
                break
            case SampleTriggerMode.hold.rawValue?:
                triggerMode = SampleTriggerMode.init(rawValue: SampleTriggerMode.hold.rawValue)!
                break
            case SampleTriggerMode.repeat.rawValue?:
                triggerMode = SampleTriggerMode.init(rawValue: SampleTriggerMode.repeat.rawValue)!
                break
            default:
                triggerMode = SampleTriggerMode.init(rawValue: SampleTriggerMode.trigger.rawValue)!
            }
            switch triggerMode {
            case  .hold:
                sampleZoneXML = AKAUPresetBuilder.generateZone(id: i, rootNote: rootNote, startNote: startNote!, endNote: endNote!, wavRef: sampleNum, loopEnabled: false)
                let tempLayerXML = AKAUPresetBuilder.generateLayer(connections: AKAUPresetBuilder.generateMinimalConnections(layer: i+1), envelopes: envelopesXML, zones: sampleZoneXML, layer: i+1, numVoices: 1, ignoreNoteOff: false)
                layerXML.append(tempLayerXML)
                break
            case .loop:
                sampleZoneXML = AKAUPresetBuilder.generateZone(id: i, rootNote: rootNote, startNote: startNote!, endNote: endNote!, wavRef: sampleNum, loopEnabled: true)
                let tempLayerXML = AKAUPresetBuilder.generateLayer(connections: AKAUPresetBuilder.generateMinimalConnections(layer: i + 1), envelopes: envelopesXML, zones: sampleZoneXML, layer: i+1, numVoices: 1, ignoreNoteOff: false)
                layerXML.append(tempLayerXML)
                break
            default: //.Trig and .Repeat (repeat needs to be handled in the app that uses this mode - otherwise is just the same as Trig mode)
                sampleZoneXML = AKAUPresetBuilder.generateZone(id: i, rootNote: rootNote, startNote: startNote!, endNote: endNote!, wavRef: sampleNum, loopEnabled: false)
                let tempLayerXML = AKAUPresetBuilder.generateLayer(connections: AKAUPresetBuilder.generateMinimalConnections(layer: i+1), envelopes: envelopesXML, zones: sampleZoneXML, layer: i+1, numVoices: 1, ignoreNoteOff: true)
>>>>>>> 0b2fd334
                layerXML.append(tempLayerXML)
                
            }
        }
        
        let str = AKAUPresetBuilder.buildInstrument(name: instrumentName, filerefs: sampleIDXML, layers:layerXML)
        
        //write to file
        do {
            //print("Writing to \(path)")
            try str.write(toFile: path, atomically: false, encoding: String.Encoding.utf8)
        } catch let error as NSError {
            print("Could not write to \(path)")
            print(error)
        }
    }
    
    /// This functions returns 1 dictionary entry for a particular sample zone. You then add this to an array, and feed that into createAUPreset
    ///
    /// - Parameters:
    ///   - rootNote:  Note at which the sample playback is unchanged
    ///   - filename:  Name of the file
    ///   - startNote: First note in range
    ///   - endNote:   Last note in range
    ///
    open static func generateDictionary(
        rootNote: Int,
        filename: String,
        startNote: Int,
        endNote: Int) -> NSMutableDictionary {
        
        let rootNoteKey = "rootnote"
        let startNoteKey = "startnote"
        let endNoteKey = "endnote"
        let filenameKey = "filename"
        let defaultObjects: [NSObject] = [rootNote as NSObject, startNote as NSObject, endNote as NSObject, filename as NSObject]
        let keys = [rootNoteKey, startNoteKey, endNoteKey, filenameKey]
        return NSMutableDictionary.init(objects: defaultObjects, forKeys: keys as [NSCopying])
    }
    
    static func spaces(_ count: Int) -> String {
        return String(repeating: String((" " as Character)), count: count)
    }
    
    /// Build the instrument file
    ///
    /// - Parameters:
    ///   - name:        Coded instrument name
    ///   - connections: Connection XML
    ///   - envelopes:   Envelopes XML
    ///   - filter:      Filter XML
    ///   - lfos:        Low Frequency Oscillator XML
    ///   - zones:       Zones XML
    ///   - filerefs:    File references XML
    ///   - layers:      Combined xml
    ///
    static open func buildInstrument(name: String = "Coded Instrument Name",
                                     connections: String = "",
                                     envelopes: String = "",
                                     filter: String = "",
                                     lfos: String = "",
                                     zones: String = "***ZONES***\n",
                                     filerefs: String = "***FILEREFS***\n",
                                     layers: String = "") -> String {
        var presetXML = openPreset()
        presetXML.append(openInstrument())
        presetXML.append(openLayers())
        
        if layers == "" {
            presetXML.append(openLayer())
            presetXML.append(openConnections())
            presetXML.append((connections == "" ? genDefaultConnections() : connections))
            presetXML.append(closeConnections())
            presetXML.append(openEnvelopes())
            presetXML.append((envelopes == "" ? generateEnvelope() : envelopes))
            presetXML.append(closeEnvelopes())
            presetXML.append((filter == "" ? generateFilter() : filter))
            presetXML.append(generateID())
            presetXML.append(openLFOs())
            presetXML.append((lfos == "" ? generateLFO() : lfos))
            presetXML.append(closeLFOs())
            presetXML.append(generateOscillator())
            presetXML.append(openZones())
            presetXML.append(zones)
            presetXML.append(closeZones())
            presetXML.append(closeLayer())
        } else {
            presetXML.append(layers)
        }
        
        presetXML.append(closeLayers())
        presetXML.append(closeInstrument())
        presetXML.append(genCoarseTune())
        presetXML.append(genDataBlob())
        presetXML.append(openFileRefs())
        presetXML.append(filerefs)
        presetXML.append(closeFileRefs())
        presetXML.append(generateFineTune())
        presetXML.append(generateGain())
        presetXML.append(generateManufacturer())
        presetXML.append(generateInstrument(name: name))
        presetXML.append(generateOutput())
        presetXML.append(generatePan())
        presetXML.append(generateTypeAndSubType())
        presetXML.append(generateVoiceCount())
        presetXML.append(closePreset())
        return presetXML
    }
    
    static func openPreset() -> String {
        var str: String = ""
        str = "<?xml version=\"1.0\" encoding=\"UTF-8\"?>\n"
        str.append("<!DOCTYPE plist PUBLIC \"-//Apple//DTD PLIST 1.0//EN\" \"http://www.apple.com/DTDs/PropertyList-1.0.dtd\">\n")
        str.append("<plist version=\"1.0\">\n")
        str.append("    <dict>\n")
        str.append("        <key>AU version</key>\n")
        str.append("        <real>1</real>\n")
        return str
    }
    
    static func openInstrument() -> String {
        var str: String = ""
        str.append("        <key>Instrument</key>\n")
        str.append("        <dict>\n")
        return str
    }
    
    static func openLayers() -> String {
        var str: String = ""
        str.append("            <key>Layers</key>\n")
        str.append("            <array>\n")
        return str
    }
    
    static func openLayer() -> String {
        var str = ""
        str.append("\(spaces(16))<dict>\n")
        str.append("\(spaces(16))    <key>Amplifier</key>\n")
        str.append("\(spaces(16))    <dict>\n")
        str.append("\(spaces(16))        <key>ID</key>\n")
        str.append("\(spaces(16))        <integer>0</integer>\n")
        str.append("\(spaces(16))        <key>enabled</key>\n")
        str.append("\(spaces(16))        <true/>\n")
        str.append("\(spaces(16))    </dict>\n")
        return str
    }
    
    static func openConnections() -> String {
        var str = ""
        str.append("                    <key>Connections</key>\n")
        str.append("                    <array>\n")
        return str
    }
    
    static func generateConnectionDict(id: Int,
                                       source: Int,
                                       destination: Int,
                                       scale: Int,
                                       transform: Int = 1,
                                       invert: Bool = false) -> String {
        var str = ""
        str.append("\(spaces(34))<dict>\n")
        str.append("\(spaces(34))    <key>ID</key>\n")
        str.append("\(spaces(34))    <integer>\(id)</integer>\n")
        str.append("\(spaces(34))    <key>control</key>\n")
        str.append("\(spaces(34))    <integer>0</integer>\n")
        str.append("\(spaces(34))    <key>destination</key>\n")
        str.append("\(spaces(34))    <integer>\(destination)</integer>\n")
        str.append("\(spaces(34))    <key>enabled</key>\n")
        str.append("\(spaces(34))    <true/>\n")
        str.append("\(spaces(34))    <key>inverse</key>\n")
        str.append("\(spaces(34))    <\((invert ? "true" : "false"))/>\n")
        str.append("\(spaces(34))    <key>scale</key>\n")
        str.append("\(spaces(34))    <real>\(scale)</real>\n")
        str.append("\(spaces(34))    <key>source</key>\n")
        str.append("\(spaces(34))    <integer>\(source)</integer>\n")
        str.append("\(spaces(34))    <key>transform</key>\n")
        str.append("\(spaces(34))    <integer>1</integer>\n")
        str.append("\(spaces(34))</dict>\n")
        return str
    }
    
    static func closeConnections() -> String {
        var str = ""
        str.append("                    </array>\n")
        return str
    }
    
    static func openEnvelopes() -> String {
        var str = ""
        str.append("                    <key>Envelopes</key>\n")
        str.append("                    <array>\n")
        return str
    }
    
    static func generateEnvelope(id: Int = 0,
                                 delay: Double = 0.0,
                                 attack: Double = 0.0,
                                 hold: Double = 0.0,
                                 decay: Double = 0.0,
                                 sustain: Double = 1.0,
                                 release: Double = 0.0) -> String {
        var str = ""
        str.append("\(spaces(34))<dict>\n")
        str.append("\(spaces(34))    <key>ID</key>\n")
        str.append("\(spaces(34))    <integer>\(id)</integer>\n")
        str.append("\(spaces(34))    <key>Stages</key>\n")
        str.append("\(spaces(34))    <array>\n")
        str.append("\(spaces(34))        <dict>\n")
        str.append("\(spaces(34))            <key>curve</key>\n")
        str.append("\(spaces(34))            <integer>20</integer>\n")
        str.append("\(spaces(34))            <key>stage</key>\n")
        str.append("\(spaces(34))            <integer>0</integer>\n")
        str.append("\(spaces(34))            <key>time</key>\n")
        str.append("\(spaces(34))            <real>\(delay)</real>\n")
        str.append("\(spaces(34))        </dict>\n")
        str.append("\(spaces(34))        <dict>\n")
        str.append("\(spaces(34))            <key>curve</key>\n")
        str.append("\(spaces(34))            <integer>22</integer>\n")
        str.append("\(spaces(34))            <key>stage</key>\n")
        str.append("\(spaces(34))            <integer>1</integer>\n")
        str.append("\(spaces(34))            <key>time</key>\n")
        str.append("\(spaces(34))            <real>\(attack)</real>\n")
        str.append("\(spaces(34))        </dict>\n")
        str.append("\(spaces(34))        <dict>\n")
        str.append("\(spaces(34))            <key>curve</key>\n")
        str.append("\(spaces(34))            <integer>20</integer>\n")
        str.append("\(spaces(34))            <key>stage</key>\n")
        str.append("\(spaces(34))            <integer>2</integer>\n")
        str.append("\(spaces(34))            <key>time</key>\n")
        str.append("\(spaces(34))            <real>\(hold)</real>\n")
        str.append("\(spaces(34))        </dict>\n")
        str.append("\(spaces(34))        <dict>\n")
        str.append("\(spaces(34))            <key>curve</key>\n")
        str.append("\(spaces(34))            <integer>20</integer>\n")
        str.append("\(spaces(34))            <key>stage</key>\n")
        str.append("\(spaces(34))            <integer>3</integer>\n")
        str.append("\(spaces(34))            <key>time</key>\n")
        str.append("\(spaces(34))            <real>\(decay)</real>\n")
        str.append("\(spaces(34))        </dict>\n")
        str.append("\(spaces(34))        <dict>\n")
        str.append("\(spaces(34))            <key>level</key>\n")
        str.append("\(spaces(34))            <real>\(sustain)</real>\n")
        str.append("\(spaces(34))            <key>stage</key>\n")
        str.append("\(spaces(34))            <integer>4</integer>\n")
        str.append("\(spaces(34))        </dict>\n")
        str.append("\(spaces(34))        <dict>\n")
        str.append("\(spaces(34))            <key>curve</key>\n")
        str.append("\(spaces(34))            <integer>20</integer>\n")
        str.append("\(spaces(34))            <key>stage</key>\n")
        str.append("\(spaces(34))            <integer>5</integer>\n")
        str.append("\(spaces(34))            <key>time</key>\n")
        str.append("\(spaces(34))            <real>\(release)</real>\n")
        str.append("\(spaces(34))        </dict>\n")
        str.append("\(spaces(34))        <dict>\n")
        str.append("\(spaces(34))            <key>curve</key>\n")
        str.append("\(spaces(34))            <integer>20</integer>\n")
        str.append("\(spaces(34))            <key>stage</key>\n")
        str.append("\(spaces(34))            <integer>6</integer>\n")
        str.append("\(spaces(34))            <key>time</key>\n")
        str.append("\(spaces(34))            <real>0.004999999888241291</real>\n")
        str.append("\(spaces(34))        </dict>\n")
        str.append("\(spaces(34))    </array>\n")
        str.append("\(spaces(34))    <key>enabled</key>\n")
        str.append("\(spaces(34))    <true/>\n")
        str.append("\(spaces(34))</dict>\n")
        return str
    }
    
    static func closeEnvelopes() -> String {
        var str = ""
        str.append("                    </array>\n")
        return str
    }
    
    static func generateFilter(cutoffHz: Double = 20000.0, resonanceDb: Double = 0.0) -> String {
        var str = ""
        str.append("                    <key>Filters</key>\n")
        str.append("                    <dict>\n")
        str.append("                        <key>ID</key>\n")
        str.append("                        <integer>0</integer>\n")
        str.append("                        <key>cutoff</key>\n")
        str.append("                        <real>\(cutoffHz)</real>\n")
        str.append("                        <key>enabled</key>\n")
        str.append("                        <false/>\n")
        str.append("                        <key>resonance</key>\n")
        str.append("                        <real>\(resonanceDb)</real>\n")
        str.append("                        <key>type</key>\n")
        str.append("                        <integer>40</integer>\n")
        str.append("                    </dict>\n")
        return str
    }
    
    static func generateID(_ id: Int = 0) -> String {
        var str = ""
        str.append("                    <key>ID</key>\n")
        str.append("                    <integer>\(id)</integer>\n")
        return str
    }
    
    static func openLFOs() -> String {
        var str = ""
        str.append("                    <key>LFOs</key>\n")
        str.append("                    <array>\n")
        return str
    }
    
    static func generateLFO(id: Int = 0,
                            delay: Double = 0.0,
                            rate: Double = 3.0,
                            waveform: Int = 0) -> String {
        //0 = triangle, 29 = reverseSaw, 26 = saw, 28 = square, 25 = sine, 75 = sample/hold, 76 = randomInterpolated
        var str = ""
        str.append("                        <dict>\n")
        str.append("                            <key>ID</key>\n")
        str.append("                            <integer>\(id)</integer>\n")
        str.append("                            <key>delay</key>\n")
        str.append("                            <real>\(delay)</real>\n")
        str.append("                            <key>enabled</key>\n")
        str.append("                            <true/>\n")
        str.append("                            <key>rate</key>\n")
        str.append("                            <real>\(rate)</real>\n")
        if waveform != 0 { //if triangle, this section is just not added
            str.append("                            <key>waveform</key>\n")
            str.append("                            <integer>\(waveform)</integer>\n")
        }
        str.append("                        </dict>\n")
        return str
    }
    
    static func closeLFOs() -> String {
        var str = ""
        str.append("                    </array>\n")
        return str
    }
    
    static func generateOscillator() -> String {
        var str = ""
        str.append("                    <key>Oscillator</key>\n")
        str.append("                    <dict>\n")
        str.append("                        <key>ID</key>\n")
        str.append("                        <integer>0</integer>\n")
        str.append("                        <key>enabled</key>\n")
        str.append("                        <true/>\n")
        str.append("                    </dict>\n")
        return str
    }
    
    static func openZones() -> String {
        var str = ""
        str.append("                    <key>Zones</key>\n")
        str.append("                    <array>\n")
        return str
    }
    
    static func generateZone(id: Int,
                             rootNote: Int,
                             startNote: Int,
                             endNote: Int,
                             wavRef: Int = 268435457,
                             offset: Int = 0,
                             loopEnabled: Bool = false) -> String {
        let wavRefNum = wavRef+offset
        var str = ""
        str.append("                    <dict>\n")
        str.append("                        <key>ID</key>\n")
        str.append("                        <integer>\(id)</integer>\n")
        str.append("                        <key>enabled</key>\n")
        str.append("                        <true/>\n")
        str.append("                        <key>loop enabled</key>\n")
        str.append("                        <\((loopEnabled ? "true" : "false"))/>\n")
        str.append("                        <key>max key</key>\n")
        str.append("                        <integer>\(endNote)</integer>\n")
        str.append("                        <key>min key</key>\n")
        str.append("                        <integer>\(startNote)</integer>\n")
        str.append("                        <key>root key</key>\n")
        str.append("                        <integer>\(rootNote)</integer>\n")
        str.append("                        <key>waveform</key>\n")
        str.append("                        <integer>\(wavRefNum)</integer>\n")
        str.append("                     </dict>\n")
        return str
    }
    
    static func closeZones() -> String {
        var str = ""
        str.append("                    </array>\n")
        return str
    }
    
    static func layerIgnoreNoteOff(ignore: Bool = false) -> String {
        var str = ""
        if ignore {
            str.append("        <key>trigger mode</key>\n")
            str.append("        <integer>11</integer>\n")
        }
        return str
    }
    
    static func layerSet(voiceCount: Int = 16) -> String {
        var str = ""
        str.append("        <key>voice count</key>\n")
        str.append("        <integer>\(voiceCount)</integer>\n")
        return str
    }
    
    static func closeLayer() -> String {
        var str = ""
        str.append("                </dict>\n")
        return str
    }
    
    static func closeLayers() -> String {
        var str: String = ""
        str.append("            </array>\n")
        return str
    }
    
    static func closeInstrument(name: String = "Code Generated Instrument") -> String {
        var str: String = ""
        str.append("            <key>name</key>\n")
        str.append("            <string>\(name)</string>\n")
        str.append("        </dict>\n")
        return str
    }
    
    static func genCoarseTune(_ tune: Int = 0) -> String {
        var str: String = ""
        str.append("        <key>coarse tune</key>\n")
        str.append("        <integer>\(tune)</integer>\n")
        return str
    }
    
    static func genDataBlob() -> String {
        var str: String = ""
        str.append("        <key>data</key>\n")
        str.append("        <data>\n")
        str.append("            AAAAAAAAAAAAAAAEAAADhAAAAAAAAAOFAAAAAAAAA4YAAAAAAAADhwAAAAA=\n")
        str.append("        </data>\n")
        return str
    }
    
    static func openFileRefs() -> String {
        var str: String = ""
        str.append("        <key>file-references</key>\n")
        str.append("        <dict>\n")
        return str
    }
    
    static func generateFileRef(wavRef: Int = 268435457, samplePath: String) -> String {
        var str: String = ""
        str.append("            <key>Sample:\(wavRef)</key>\n")
        str.append("            <string>\(samplePath)</string>\n")
        return str
    }
    
    static func closeFileRefs() -> String {
        var str: String = ""
        str.append("        </dict>\n")
        return str
    }
    
    static func generateFineTune(_ tune: Double = 0.0) -> String {
        var str: String = ""
        str.append("        <key>fine tune</key>\n")
        str.append("        <real>\(tune)</real>\n")
        return str
    }
    
    static func generateGain(_ gain: Double = 0.0) -> String {
        var str: String = ""
        str.append("        <key>gain</key>\n")
        str.append("        <real>\(gain)</real>\n")
        return str
    }
    
    static func generateManufacturer(_ manufacturer: Int = 1634758764) -> String {
        var str: String = ""
        str.append("        <key>manufacturer</key>\n")
        str.append("        <integer>\(manufacturer)</integer>\n")
        return str
    }
    
    static func generateInstrument(name: String = "Coded Instrument Name") -> String {
        var str: String = ""
        str.append("        <key>name</key>\n")
        str.append("        <string>\(name)</string>\n")
        return str
    }
    
    static func generateOutput(_ output: Int = 0) -> String {
        var str: String = ""
        str.append("        <key>output</key>\n")
        str.append("        <integer>\(output)</integer>\n")
        return str
    }
    
    static func generatePan(_ pan: Double = 0.0) -> String {
        var str: String = ""
        str.append("        <key>pan</key>\n")
        str.append("        <real>\(pan)</real>\n")
        return str
    }
    
    static func generateTypeAndSubType() -> String {
        var str: String = ""
        str.append("        <key>subtype</key>\n")
        str.append("        <integer>1935764848</integer>\n")
        str.append("        <key>type</key>\n")
        str.append("        <integer>1635085685</integer>\n")
        str.append("        <key>version</key>\n")
        str.append("        <integer>0</integer>\n")
        return str
    }
    
    static func generateVoiceCount(_ count: Int = 16) -> String {
        var str: String = ""
        str.append("        <key>voice count</key>\n")
        str.append("        <integer>\(count)</integer>\n")
        return str
    }
    
    static func closePreset() -> String {
        var str: String = ""
        str.append("    </dict>\n")
        str.append("</plist>\n")
        return str
    }
    
    static func generateLayer(connections: String,
                              envelopes: String = "",
                              filter: String = "",
                              lfos: String = "",
                              zones: String = "",
                              layer: Int = 0,
                              numVoices: Int = 16,
                              ignoreNoteOff: Bool = false) -> String {
        var str = ""
        str.append(openLayer())
        str.append(openConnections())
        str.append((connections == "" ? generateMinimalConnections(layer: layer) : connections))
        str.append(closeConnections())
        str.append(openEnvelopes())
        str.append((envelopes == "" ? generateEnvelope() : envelopes))
        str.append(closeEnvelopes())
        str.append((filter == "" ? generateFilter() : filter))
        str.append(generateID(layer))
        str.append(openLFOs())
        str.append((lfos == "" ? generateLFO() : lfos))
        str.append(closeLFOs())
        str.append(generateOscillator())
        str.append(openZones())
        str.append(zones)
        str.append(closeZones())
        str.append(layerIgnoreNoteOff(ignore: ignoreNoteOff))
        str.append(generateVoiceCount(numVoices))
        str.append(closeLayer())
        return str
    }
    
    static func generateLayers(connections: [String], envelopes: [String], filters: [String], lfos: [String], zones: [String]) -> String {
        //make sure all arrays are same size
        var str = ""
        for i in 0..<connections.count {
            str.append(AKAUPresetBuilder.generateLayer(connections: connections[i], envelopes: envelopes[i], filter: filters[i], lfos: lfos[i], zones: zones[i], layer: i))
        }
        return str
    }
    
    static func generateMinimalConnections(layer: Int = 0) -> String {
        let layerOffset: Int = 256*layer
        let pitchDest: Int = 816840704+layerOffset
        let envelopeSource: Int = 536870912+layerOffset
        let gainDest: Int = 1343225856+layerOffset
        var str = ""
        str.append(generateConnectionDict(id: 0, source: 300, destination: pitchDest, scale: 12800, transform: 1, invert: false)) //keynum->pitch
        str.append(generateConnectionDict(id: 1, source: envelopeSource, destination: gainDest, scale: -96, transform: 1, invert: true)) //envelope->amp
        str.append(generateConnectionDict(id: 2, source: 301, destination: gainDest, scale: -96, transform: 2, invert: true))
        return str
    }
    
    static func genDefaultConnections() -> String {
        var str = ""
        str.append("                        <dict>\n")
        str.append("                            <key>ID</key>\n")
        str.append("                            <integer>0</integer>\n")
        str.append("                            <key>control</key>\n")
        str.append("                            <integer>0</integer>\n")
        str.append("                            <key>destination</key>\n")
        str.append("                            <integer>816840704</integer>\n")
        str.append("                            <key>enabled</key>\n")
        str.append("                            <true/>\n")
        str.append("                            <key>inverse</key>\n")
        str.append("                            <false/>\n")
        str.append("                            <key>scale</key>\n")
        str.append("                            <real>12800</real>\n")
        str.append("                            <key>source</key>\n")
        str.append("                            <integer>300</integer>\n")
        str.append("                            <key>transform</key>\n")
        str.append("                            <integer>1</integer>\n")
        str.append("                        </dict>\n")
        str.append("                        <dict>\n")
        str.append("                            <key>ID</key>\n")
        str.append("                            <integer>1</integer>\n")
        str.append("                            <key>control</key>\n")
        str.append("                            <integer>0</integer>\n")
        str.append("                            <key>destination</key>\n")
        str.append("                            <integer>1343225856</integer>\n")
        str.append("                            <key>enabled</key>\n")
        str.append("                            <true/>\n")
        str.append("                            <key>inverse</key>\n")
        str.append("                            <true/>\n")
        str.append("                            <key>scale</key>\n")
        str.append("                            <real>-96</real>\n")
        str.append("                            <key>source</key>\n")
        str.append("                            <integer>301</integer>\n")
        str.append("                            <key>transform</key>\n")
        str.append("                            <integer>2</integer>\n")
        str.append("                        </dict>\n")
        str.append("                        <dict>\n")
        str.append("                            <key>ID</key>\n")
        str.append("                            <integer>2</integer>\n")
        str.append("                            <key>control</key>\n")
        str.append("                            <integer>0</integer>\n")
        str.append("                            <key>destination</key>\n")
        str.append("                            <integer>1343225856</integer>\n")
        str.append("                            <key>enabled</key>\n")
        str.append("                            <true/>\n")
        str.append("                            <key>inverse</key>\n")
        str.append("                            <true/>\n")
        str.append("                            <key>scale</key>\n")
        str.append("                            <real>-96</real>\n")
        str.append("                            <key>source</key>\n")
        str.append("                            <integer>7</integer>\n")
        str.append("                            <key>transform</key>\n")
        str.append("                            <integer>2</integer>\n")
        str.append("                        </dict>\n")
        str.append("                        <dict>\n")
        str.append("                            <key>ID</key>\n")
        str.append("                            <integer>4</integer>\n")
        str.append("                            <key>control</key>\n")
        str.append("                            <integer>0</integer>\n")
        str.append("                            <key>destination</key>\n")
        str.append("                            <integer>1344274432</integer>\n")
        str.append("                            <key>enabled</key>\n")
        str.append("                            <true/>\n")
        str.append("                            <key>inverse</key>\n")
        str.append("                            <false/>\n")
        str.append("                            <key>max value</key>\n")
        str.append("                            <real>0.50800001621246338</real>\n")
        str.append("                            <key>min value</key>\n")
        str.append("                            <real>-0.50800001621246338</real>\n")
        str.append("                            <key>source</key>\n")
        str.append("                            <integer>10</integer>\n")
        str.append("                            <key>transform</key>\n")
        str.append("                            <integer>1</integer>\n")
        str.append("                        </dict>\n")
        str.append("                        <dict>\n")
        str.append("                            <key>ID</key>\n")
        str.append("                            <integer>7</integer>\n")
        str.append("                            <key>control</key>\n")
        str.append("                            <integer>241</integer>\n")
        str.append("                            <key>destination</key>\n")
        str.append("                            <integer>816840704</integer>\n")
        str.append("                            <key>enabled</key>\n")
        str.append("                            <true/>\n")
        str.append("                            <key>inverse</key>\n")
        str.append("                            <false/>\n")
        str.append("                            <key>max value</key>\n")
        str.append("                            <real>12800</real>\n")
        str.append("                            <key>min value</key>\n")
        str.append("                            <real>-12800</real>\n")
        str.append("                            <key>source</key>\n")
        str.append("                            <integer>224</integer>\n")
        str.append("                            <key>transform</key>\n")
        str.append("                            <integer>1</integer>\n")
        str.append("                        </dict>\n")
        str.append("                        <dict>\n")
        str.append("                            <key>ID</key>\n")
        str.append("                            <integer>8</integer>\n")
        str.append("                            <key>control</key>\n")
        str.append("                            <integer>0</integer>\n")
        str.append("                            <key>destination</key>\n")
        str.append("                            <integer>816840704</integer>\n")
        str.append("                            <key>enabled</key>\n")
        str.append("                            <true/>\n")
        str.append("                            <key>inverse</key>\n")
        str.append("                            <false/>\n")
        str.append("                            <key>max value</key>\n")
        str.append("                            <real>100</real>\n")
        str.append("                            <key>min value</key>\n")
        str.append("                            <real>-100</real>\n")
        str.append("                            <key>source</key>\n")
        str.append("                            <integer>242</integer>\n")
        str.append("                            <key>transform</key>\n")
        str.append("                            <integer>1</integer>\n")
        str.append("                        </dict>\n")
        str.append("                        <dict>\n")
        str.append("                            <key>ID</key>\n")
        str.append("                            <integer>6</integer>\n")
        str.append("                            <key>control</key>\n")
        str.append("                            <integer>1</integer>\n")
        str.append("                            <key>destination</key>\n")
        str.append("                            <integer>816840704</integer>\n")
        str.append("                            <key>enabled</key>\n")
        str.append("                            <true/>\n")
        str.append("                            <key>inverse</key>\n")
        str.append("                            <false/>\n")
        str.append("                            <key>max value</key>\n")
        str.append("                            <real>50</real>\n")
        str.append("                            <key>min value</key>\n")
        str.append("                            <real>-50</real>\n")
        str.append("                            <key>source</key>\n")
        str.append("                            <integer>268435456</integer>\n")
        str.append("                            <key>transform</key>\n")
        str.append("                            <integer>1</integer>\n")
        str.append("                        </dict>\n")
        str.append("                        <dict>\n")
        str.append("                            <key>ID</key>\n")
        str.append("                            <integer>5</integer>\n")
        str.append("                            <key>control</key>\n")
        str.append("                            <integer>0</integer>\n")
        str.append("                            <key>destination</key>\n")
        str.append("                            <integer>1343225856</integer>\n")
        str.append("                            <key>enabled</key>\n")
        str.append("                            <true/>\n")
        str.append("                            <key>inverse</key>\n")
        str.append("                            <true/>\n")
        str.append("                            <key>scale</key>\n")
        str.append("                            <real>-96</real>\n")
        str.append("                            <key>source</key>\n")
        str.append("                            <integer>536870912</integer>\n")
        str.append("                            <key>transform</key>\n")
        str.append("                            <integer>1</integer>\n")
        str.append("                        </dict>\n")
        return str
    }
    
    static func genFULLXML() -> String {
        var str: String
        str = "<?xml version=\"1.0\" encoding=\"UTF-8\"?>\n"
        str.append("<!DOCTYPE plist PUBLIC \"-//Apple//DTD PLIST 1.0//EN\" \"http://www.apple.com/DTDs/PropertyList-1.0.dtd\">\n")
        str.append("<plist version=\"1.0\">\n")
        str.append("    <dict>\n")
        str.append("        <key>AU version</key>\n")
        str.append("        <real>1</real>\n")
        str.append("        <key>Instrument</key>\n")
        str.append("        <dict>\n")
        str.append("            <key>Layers</key>\n")
        str.append("            <array>\n")
        str.append("                <dict>\n")
        str.append("                    <key>Amplifier</key>\n")
        str.append("                    <dict>\n")
        str.append("                        <key>ID</key>\n")
        str.append("                        <integer>0</integer>\n")
        str.append("                        <key>enabled</key>\n")
        str.append("                        <true/>\n")
        str.append("                    </dict>\n")
        str.append("                    <key>Connections</key>\n")
        str.append("                    <array>\n")
        str.append("                        <dict>\n")
        str.append("                            <key>ID</key>\n")
        str.append("                            <integer>0</integer>\n")
        str.append("                            <key>control</key>\n")
        str.append("                            <integer>0</integer>\n")
        str.append("                            <key>destination</key>\n")
        str.append("                            <integer>816840704</integer>\n")
        str.append("                            <key>enabled</key>\n")
        str.append("                            <true/>\n")
        str.append("                            <key>inverse</key>\n")
        str.append("                            <false/>\n")
        str.append("                            <key>scale</key>\n")
        str.append("                            <real>12800</real>\n")
        str.append("                            <key>source</key>\n")
        str.append("                            <integer>300</integer>\n")
        str.append("                            <key>transform</key>\n")
        str.append("                            <integer>1</integer>\n")
        str.append("                        </dict>\n")
        str.append("                        <dict>\n")
        str.append("                            <key>ID</key>\n")
        str.append("                            <integer>1</integer>\n")
        str.append("                            <key>control</key>\n")
        str.append("                            <integer>0</integer>\n")
        str.append("                            <key>destination</key>\n")
        str.append("                            <integer>1343225856</integer>\n")
        str.append("                            <key>enabled</key>\n")
        str.append("                            <true/>\n")
        str.append("                            <key>inverse</key>\n")
        str.append("                            <true/>\n")
        str.append("                            <key>scale</key>\n")
        str.append("                            <real>-96</real>\n")
        str.append("                            <key>source</key>\n")
        str.append("                            <integer>301</integer>\n")
        str.append("                            <key>transform</key>\n")
        str.append("                            <integer>2</integer>\n")
        str.append("                        </dict>\n")
        str.append("                        <dict>\n")
        str.append("                            <key>ID</key>\n")
        str.append("                            <integer>2</integer>\n")
        str.append("                            <key>control</key>\n")
        str.append("                            <integer>0</integer>\n")
        str.append("                            <key>destination</key>\n")
        str.append("                            <integer>1343225856</integer>\n")
        str.append("                            <key>enabled</key>\n")
        str.append("                            <true/>\n")
        str.append("                            <key>inverse</key>\n")
        str.append("                            <true/>\n")
        str.append("                            <key>scale</key>\n")
        str.append("                            <real>-96</real>\n")
        str.append("                            <key>source</key>\n")
        str.append("                            <integer>7</integer>\n")
        str.append("                            <key>transform</key>\n")
        str.append("                            <integer>2</integer>\n")
        str.append("                        </dict>\n")
        str.append("                        <dict>\n")
        str.append("                            <key>ID</key>\n")
        str.append("                            <integer>3</integer>\n")
        str.append("                            <key>control</key>\n")
        str.append("                            <integer>0</integer>\n")
        str.append("                            <key>destination</key>\n")
        str.append("                            <integer>1343225856</integer>\n")
        str.append("                            <key>enabled</key>\n")
        str.append("                            <true/>\n")
        str.append("                            <key>inverse</key>\n")
        str.append("                            <true/>\n")
        str.append("                            <key>scale</key>\n")
        str.append("                            <real>-96</real>\n")
        str.append("                            <key>source</key>\n")
        str.append("                            <integer>11</integer>\n")
        str.append("                            <key>transform</key>\n")
        str.append("                            <integer>2</integer>\n")
        str.append("                        </dict>\n")
        str.append("                        <dict>\n")
        str.append("                            <key>ID</key>\n")
        str.append("                            <integer>4</integer>\n")
        str.append("                            <key>control</key>\n")
        str.append("                            <integer>0</integer>\n")
        str.append("                            <key>destination</key>\n")
        str.append("                            <integer>1344274432</integer>\n")
        str.append("                            <key>enabled</key>\n")
        str.append("                            <true/>\n")
        str.append("                            <key>inverse</key>\n")
        str.append("                            <false/>\n")
        str.append("                            <key>max value</key>\n")
        str.append("                            <real>0.50800001621246338</real>\n")
        str.append("                            <key>min value</key>\n")
        str.append("                            <real>-0.50800001621246338</real>\n")
        str.append("                            <key>source</key>\n")
        str.append("                            <integer>10</integer>\n")
        str.append("                            <key>transform</key>\n")
        str.append("                            <integer>1</integer>\n")
        str.append("                        </dict>\n")
        str.append("                        <dict>\n")
        str.append("                            <key>ID</key>\n")
        str.append("                            <integer>7</integer>\n")
        str.append("                            <key>control</key>\n")
        str.append("                            <integer>241</integer>\n")
        str.append("                            <key>destination</key>\n")
        str.append("                            <integer>816840704</integer>\n")
        str.append("                            <key>enabled</key>\n")
        str.append("                            <true/>\n")
        str.append("                            <key>inverse</key>\n")
        str.append("                            <false/>\n")
        str.append("                            <key>max value</key>\n")
        str.append("                            <real>12800</real>\n")
        str.append("                            <key>min value</key>\n")
        str.append("                            <real>-12800</real>\n")
        str.append("                            <key>source</key>\n")
        str.append("                            <integer>224</integer>\n")
        str.append("                            <key>transform</key>\n")
        str.append("                            <integer>1</integer>\n")
        str.append("                        </dict>\n")
        str.append("                        <dict>\n")
        str.append("                            <key>ID</key>\n")
        str.append("                            <integer>8</integer>\n")
        str.append("                            <key>control</key>\n")
        str.append("                            <integer>0</integer>\n")
        str.append("                            <key>destination</key>\n")
        str.append("                            <integer>816840704</integer>\n")
        str.append("                            <key>enabled</key>\n")
        str.append("                            <true/>\n")
        str.append("                            <key>inverse</key>\n")
        str.append("                            <false/>\n")
        str.append("                            <key>max value</key>\n")
        str.append("                            <real>100</real>\n")
        str.append("                            <key>min value</key>\n")
        str.append("                            <real>-100</real>\n")
        str.append("                            <key>source</key>\n")
        str.append("                            <integer>242</integer>\n")
        str.append("                            <key>transform</key>\n")
        str.append("                            <integer>1</integer>\n")
        str.append("                        </dict>\n")
        str.append("                        <dict>\n")
        str.append("                            <key>ID</key>\n")
        str.append("                            <integer>6</integer>\n")
        str.append("                            <key>control</key>\n")
        str.append("                            <integer>1</integer>\n")
        str.append("                            <key>destination</key>\n")
        str.append("                            <integer>816840704</integer>\n")
        str.append("                            <key>enabled</key>\n")
        str.append("                            <true/>\n")
        str.append("                            <key>inverse</key>\n")
        str.append("                            <false/>\n")
        str.append("                            <key>max value</key>\n")
        str.append("                            <real>50</real>\n")
        str.append("                            <key>min value</key>\n")
        str.append("                            <real>-50</real>\n")
        str.append("                            <key>source</key>\n")
        str.append("                            <integer>268435456</integer>\n")
        str.append("                            <key>transform</key>\n")
        str.append("                            <integer>1</integer>\n")
        str.append("                        </dict>\n")
        str.append("                        <dict>\n")
        str.append("                            <key>ID</key>\n")
        str.append("                            <integer>5</integer>\n")
        str.append("                            <key>control</key>\n")
        str.append("                            <integer>0</integer>\n")
        str.append("                            <key>destination</key>\n")
        str.append("                            <integer>1343225856</integer>\n")
        str.append("                            <key>enabled</key>\n")
        str.append("                            <true/>\n")
        str.append("                            <key>inverse</key>\n")
        str.append("                            <true/>\n")
        str.append("                            <key>scale</key>\n")
        str.append("                            <real>-96</real>\n")
        str.append("                            <key>source</key>\n")
        str.append("                            <integer>536870912</integer>\n")
        str.append("                            <key>transform</key>\n")
        str.append("                            <integer>1</integer>\n")
        str.append("                        </dict>\n")
        str.append("                    </array>\n")
        str.append("                    <key>Envelopes</key>\n")
        str.append("                    <array>\n")
        str.append("                        <dict>\n")
        str.append("                            <key>ID</key>\n")
        str.append("                            <integer>0</integer>\n")
        str.append("                            <key>Stages</key>\n")
        str.append("                            <array>\n")
        str.append("                                <dict>\n")
        str.append("                                    <key>curve</key>\n")
        str.append("                                    <integer>20</integer>\n")
        str.append("                                    <key>stage</key>\n")
        str.append("                                    <integer>0</integer>\n")
        str.append("                                    <key>time</key>\n")
        str.append("                                    <real>0.0</real>\n")
        str.append("                                </dict>\n")
        str.append("                                <dict>\n")
        str.append("                                    <key>curve</key>\n")
        str.append("                                    <integer>22</integer>\n")
        str.append("                                    <key>stage</key>\n")
        str.append("                                    <integer>1</integer>\n")
        str.append("                                    <key>time</key>\n")
        str.append("                                    <real>***ATTACK***</real>\n")
        str.append("                                </dict>\n")
        str.append("                                <dict>\n")
        str.append("                                    <key>curve</key>\n")
        str.append("                                    <integer>20</integer>\n")
        str.append("                                    <key>stage</key>\n")
        str.append("                                    <integer>2</integer>\n")
        str.append("                                    <key>time</key>\n")
        str.append("                                    <real>0.0</real>\n")
        str.append("                                </dict>\n")
        str.append("                                <dict>\n")
        str.append("                                    <key>curve</key>\n")
        str.append("                                    <integer>20</integer>\n")
        str.append("                                    <key>stage</key>\n")
        str.append("                                    <integer>3</integer>\n")
        str.append("                                    <key>time</key>\n")
        str.append("                                    <real>0.0</real>\n")
        str.append("                                </dict>\n")
        str.append("                                <dict>\n")
        str.append("                                    <key>level</key>\n")
        str.append("                                    <real>1</real>\n")
        str.append("                                    <key>stage</key>\n")
        str.append("                                    <integer>4</integer>\n")
        str.append("                                </dict>\n")
        str.append("                                <dict>\n")
        str.append("                                    <key>curve</key>\n")
        str.append("                                    <integer>20</integer>\n")
        str.append("                                    <key>stage</key>\n")
        str.append("                                    <integer>5</integer>\n")
        str.append("                                    <key>time</key>\n")
        str.append("                                    <real>***RELEASE***</real>\n")
        str.append("                                </dict>\n")
        str.append("                                <dict>\n")
        str.append("                                    <key>curve</key>\n")
        str.append("                                    <integer>20</integer>\n")
        str.append("                                    <key>stage</key>\n")
        str.append("                                    <integer>6</integer>\n")
        str.append("                                    <key>time</key>\n")
        str.append("                                    <real>0.004999999888241291</real>\n")
        str.append("                                </dict>\n")
        str.append("                            </array>\n")
        str.append("                            <key>enabled</key>\n")
        str.append("                            <true/>\n")
        str.append("                        </dict>\n")
        str.append("                    </array>\n")
        str.append("                    <key>Filters</key>\n")
        str.append("                    <dict>\n")
        str.append("                        <key>ID</key>\n")
        str.append("                        <integer>0</integer>\n")
        str.append("                        <key>cutoff</key>\n")
        str.append("                        <real>20000</real>\n")
        str.append("                        <key>enabled</key>\n")
        str.append("                        <false/>\n")
        str.append("                        <key>resonance</key>\n")
        str.append("                        <real>0.0</real>\n")
        str.append("                        <key>type</key>\n")
        str.append("                        <integer>40</integer>\n")
        str.append("                    </dict>\n")
        str.append("                    <key>ID</key>\n")
        str.append("                    <integer>0</integer>\n")
        str.append("                    <key>LFOs</key>\n")
        str.append("                    <array>\n")
        str.append("                        <dict>\n")
        str.append("                            <key>ID</key>\n")
        str.append("                            <integer>0</integer>\n")
        str.append("                            <key>delay</key>\n")
        str.append("                            <real>0.069456316530704498</real>\n")
        str.append("                            <key>enabled</key>\n")
        str.append("                            <true/>\n")
        str.append("                            <key>rate</key>\n")
        str.append("                            <real>10.117301940917969</real>\n")
        str.append("                            <key>waveform</key>\n")
        str.append("                            <integer>25</integer>\n")
        str.append("                        </dict>\n")
        str.append("                    </array>\n")
        str.append("                    <key>Oscillator</key>\n")
        str.append("                    <dict>\n")
        str.append("                        <key>ID</key>\n")
        str.append("                        <integer>0</integer>\n")
        str.append("                        <key>enabled</key>\n")
        str.append("                        <true/>\n")
        str.append("                    </dict>\n")
        str.append("                    <key>Zones</key>\n")
        str.append("                    <array>\n")
        str.append("                        ***ZONEMAPPINGS***\n")
        str.append("                    </array>\n")
        str.append("                </dict>\n")
        str.append("            </array>\n")
        str.append("            <key>name</key>\n")
        str.append("            <string>Default Instrument</string>\n")
        str.append("        </dict>\n")
        str.append("        <key>coarse tune</key>\n")
        str.append("        <integer>0</integer>\n")
        str.append("        <key>data</key>\n")
        str.append("        <data>\n")
        str.append("            AAAAAAAAAAAAAAAEAAADhAAAAAAAAAOFAAAAAAAAA4YAAAAAAAADhwAAAAA=\n")
        str.append("        </data>\n")
        str.append("        <key>file-references</key>\n")
        str.append("        <dict>\n")
        str.append("            ***SAMPLEFILES***\n")
        str.append("        </dict>\n")
        str.append("        <key>fine tune</key>\n")
        str.append("        <real>0.0</real>\n")
        str.append("        <key>gain</key>\n")
        str.append("        <real>0.0</real>\n")
        str.append("        <key>manufacturer</key>\n")
        str.append("        <integer>1634758764</integer>\n")
        str.append("        <key>name</key>\n")
        str.append("        <string>***INSTNAME***</string>\n")
        str.append("        <key>output</key>\n")
        str.append("        <integer>0</integer>\n")
        str.append("        <key>pan</key>\n")
        str.append("        <real>0.0</real>\n")
        str.append("        <key>subtype</key>\n")
        str.append("        <integer>1935764848</integer>\n")
        str.append("        <key>type</key>\n")
        str.append("        <integer>1635085685</integer>\n")
        str.append("        <key>version</key>\n")
        str.append("        <integer>0</integer>\n")
        str.append("        <key>voice count</key>\n")
        str.append("        <integer>64</integer>\n")
        str.append("    </dict>\n")
        str.append("</plist>\n")
        return str
    }
    
}

public enum SampleTriggerMode: String {
<<<<<<< HEAD
    case Hold = "hold"
    case Trigger = "trigger"
    case Loop = "loop"
    case Repeat = "repeat"
=======
    case hold = "hold"
    case trigger = "trigger"
    case loop = "loop"
    case `repeat` = "repeat"
>>>>>>> 0b2fd334
}
/*
 making notes of parameters as I reverse engineer them...
 to access a the next layer, add 256
 destinations:
 1343225856 = amp gain
 818937856 = samplestart factor
 
 816840704 = layer1pitch
 816840960 = layer2pitch (+256)
 816841216 = layer3pitch (+256)
 
 1343225856 = layer1gain
 1343226112 = layer2gain (+256)
 1343226368 = layer3gain (+256)
 
 sources:
 300 = keynumber
 301 = keyvelocity
 536870912 = layer1envelope
 536871168 = layer2envelope (+256)536871424
 268435456 = layer1LFO1
 268435457 = layer1LFO2
 
 */<|MERGE_RESOLUTION|>--- conflicted
+++ resolved
@@ -120,94 +120,46 @@
             let rootNote = soundDict.object(forKey: rootNoteKey)! as! Int
             startNote = (startNote == nil ? rootNote : startNote)
             endNote = (endNote == nil ? rootNote : endNote)
-<<<<<<< HEAD
-            let trigModeStr = soundDict.object(forKey: triggerModeKey) as? String
-            let trigMode : SampleTriggerMode
-
-=======
             let triggerModeStr = soundDict.object(forKey: triggerModeKey) as? String
             let triggerMode : SampleTriggerMode
             
->>>>>>> 0b2fd334
             //sampleZoneXML.append(tempSampleZoneXML)
             soundDict.setObject(sampleNum, forKey: "sampleNum" as NSCopying)
             loadSoundsArr.append(soundDict)
             
-<<<<<<< HEAD
-            let envelopesXML = AKAUPresetBuilder.generateEnvelope(0, delay: 0, attack: attack!, hold: 0, decay: 0, sustain: 1, release: release!)
-            switch trigModeStr {
+            let envelopesXML = AKAUPresetBuilder.generateEnvelope(id: 0, delay: 0, attack: attack!, hold: 0, decay: 0, sustain: 1, release: release!)
+            switch triggerModeStr {
                 case SampleTriggerMode.Loop.rawValue?:
-                    trigMode = SampleTriggerMode.Loop
+                    triggerMode = SampleTriggerMode.Loop
                     break
                 case SampleTriggerMode.Trigger.rawValue?:
-                    trigMode = SampleTriggerMode.Trigger
+                    triggerMode = SampleTriggerMode.Trigger
                     break
                 case SampleTriggerMode.Hold.rawValue?:
-                    trigMode = SampleTriggerMode.Hold
+                    triggerMode = SampleTriggerMode.Hold
                     break
                 case SampleTriggerMode.Repeat.rawValue?:
-                    trigMode = SampleTriggerMode.Repeat
+                    triggerMode = SampleTriggerMode.Repeat
                     break
                 default:
-                    trigMode = SampleTriggerMode.Trigger
+                    triggerMode = SampleTriggerMode.Trigger
             }
-            switch trigMode {
+            switch triggerMode {
             case  .Hold:
-                sampleZoneXML = AKAUPresetBuilder.generateZone(i, rootNote: rootNote, startNote: startNote!, endNote: endNote!,
-                                                               wavRef: sampleNum, loopEnabled: false)
-                let tempLayerXML = AKAUPresetBuilder.generateLayer(AKAUPresetBuilder.generateMinimalConnections(i+1),
-                                                                   envelopes: envelopesXML, zones: sampleZoneXML, layer: i+1,
-                                                                   numVoices: 1, ignoreNoteOff: false)
+                sampleZoneXML = AKAUPresetBuilder.generateZone(id: i, rootNote: rootNote, startNote: startNote!, endNote: endNote!, wavRef: sampleNum, loopEnabled: false)
+                let tempLayerXML = AKAUPresetBuilder.generateLayer(connections: AKAUPresetBuilder.generateMinimalConnections(layer: i+1), envelopes: envelopesXML, zones: sampleZoneXML, layer: i+1, numVoices: 1, ignoreNoteOff: false)
                 layerXML.append(tempLayerXML)
                 break
             case .Loop:
-                sampleZoneXML = AKAUPresetBuilder.generateZone(i, rootNote: rootNote, startNote: startNote!, endNote: endNote!,
+                sampleZoneXML = AKAUPresetBuilder.generateZone(id: i, rootNote: rootNote, startNote: startNote!, endNote: endNote!,
                                                                wavRef: sampleNum, loopEnabled: true)
-                let tempLayerXML = AKAUPresetBuilder.generateLayer(AKAUPresetBuilder.generateMinimalConnections(i+1),
-                                                                   envelopes: envelopesXML, zones: sampleZoneXML, layer: i+1,
-                                                                   numVoices: 1, ignoreNoteOff: false)
+                let tempLayerXML = AKAUPresetBuilder.generateLayer(connections: AKAUPresetBuilder.generateMinimalConnections(layer: i+1), envelopes: envelopesXML, zones: sampleZoneXML, layer: i+1, numVoices: 1, ignoreNoteOff: false)
                 layerXML.append(tempLayerXML)
                 break
             default:
                 //.Trigger and .Repeat (repeat needs to be handled in the app that uses this mode - otherwise is just the same as Trig mode)
-                sampleZoneXML = AKAUPresetBuilder.generateZone(i, rootNote: rootNote, startNote: startNote!, endNote: endNote!,
-                                                               wavRef: sampleNum, loopEnabled: false)
-                let tempLayerXML = AKAUPresetBuilder.generateLayer(AKAUPresetBuilder.generateMinimalConnections(i+1),
-                                                                   envelopes: envelopesXML, zones: sampleZoneXML, layer: i+1,
-                                                                   numVoices: 1, ignoreNoteOff: true)
-=======
-            let envelopesXML = AKAUPresetBuilder.generateEnvelope(id: 0, delay: 0, attack: attack!, hold: 0, decay: 0, sustain: 1, release: release!)
-            switch triggerModeStr {
-            case SampleTriggerMode.loop.rawValue?:
-                triggerMode = SampleTriggerMode.init(rawValue: SampleTriggerMode.loop.rawValue)!
-                break
-            case SampleTriggerMode.trigger.rawValue?:
-                triggerMode = SampleTriggerMode.init(rawValue: SampleTriggerMode.trigger.rawValue)!
-                break
-            case SampleTriggerMode.hold.rawValue?:
-                triggerMode = SampleTriggerMode.init(rawValue: SampleTriggerMode.hold.rawValue)!
-                break
-            case SampleTriggerMode.repeat.rawValue?:
-                triggerMode = SampleTriggerMode.init(rawValue: SampleTriggerMode.repeat.rawValue)!
-                break
-            default:
-                triggerMode = SampleTriggerMode.init(rawValue: SampleTriggerMode.trigger.rawValue)!
-            }
-            switch triggerMode {
-            case  .hold:
-                sampleZoneXML = AKAUPresetBuilder.generateZone(id: i, rootNote: rootNote, startNote: startNote!, endNote: endNote!, wavRef: sampleNum, loopEnabled: false)
-                let tempLayerXML = AKAUPresetBuilder.generateLayer(connections: AKAUPresetBuilder.generateMinimalConnections(layer: i+1), envelopes: envelopesXML, zones: sampleZoneXML, layer: i+1, numVoices: 1, ignoreNoteOff: false)
-                layerXML.append(tempLayerXML)
-                break
-            case .loop:
-                sampleZoneXML = AKAUPresetBuilder.generateZone(id: i, rootNote: rootNote, startNote: startNote!, endNote: endNote!, wavRef: sampleNum, loopEnabled: true)
-                let tempLayerXML = AKAUPresetBuilder.generateLayer(connections: AKAUPresetBuilder.generateMinimalConnections(layer: i + 1), envelopes: envelopesXML, zones: sampleZoneXML, layer: i+1, numVoices: 1, ignoreNoteOff: false)
-                layerXML.append(tempLayerXML)
-                break
-            default: //.Trig and .Repeat (repeat needs to be handled in the app that uses this mode - otherwise is just the same as Trig mode)
                 sampleZoneXML = AKAUPresetBuilder.generateZone(id: i, rootNote: rootNote, startNote: startNote!, endNote: endNote!, wavRef: sampleNum, loopEnabled: false)
                 let tempLayerXML = AKAUPresetBuilder.generateLayer(connections: AKAUPresetBuilder.generateMinimalConnections(layer: i+1), envelopes: envelopesXML, zones: sampleZoneXML, layer: i+1, numVoices: 1, ignoreNoteOff: true)
->>>>>>> 0b2fd334
                 layerXML.append(tempLayerXML)
                 
             }
@@ -1288,17 +1240,10 @@
 }
 
 public enum SampleTriggerMode: String {
-<<<<<<< HEAD
     case Hold = "hold"
     case Trigger = "trigger"
     case Loop = "loop"
     case Repeat = "repeat"
-=======
-    case hold = "hold"
-    case trigger = "trigger"
-    case loop = "loop"
-    case `repeat` = "repeat"
->>>>>>> 0b2fd334
 }
 /*
  making notes of parameters as I reverse engineer them...
