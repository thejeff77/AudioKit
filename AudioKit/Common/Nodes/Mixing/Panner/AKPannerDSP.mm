--- conflicted
+++ resolved
@@ -1,14 +1,4 @@
-<<<<<<< HEAD
-//
-//  AKPannerDSP.mm
-//  AudioKit
-//
-//  Created by Aurelius Prochazka, revision history on Github.
-//  Copyright © 2020 AudioKit. All rights reserved.
-//
-=======
 // Copyright AudioKit. All Rights Reserved. Revision History at http://github.com/AudioKit/AudioKit/
->>>>>>> 1959d76e
 
 #include "AKPannerDSP.hpp"
 #include "AKLinearParameterRamp.hpp"
