// Copyright AudioKit. All Rights Reserved. Revision History at http://github.com/AudioKit/AudioKit/

import AVFoundation

public class AKFaderAudioUnit: AKAudioUnitBase {
    
    var taper: AUParameter!

    var skew: AUParameter!

    var offset: AUParameter!

    var leftGain: AUParameter!

<<<<<<< HEAD
    var rightGain: AUParameter!
=======
    var flipStereo: Bool = false {
        didSet { setParameter(.flipStereo, value: flipStereo ? 1.0 : 0.0) }
    }

    var mixToMono: Bool = false {
        didSet { setParameter(.mixToMono, value: mixToMono ? 1.0 : 0.0) }
    }

    public override var canProcessInPlace: Bool { return true }
>>>>>>> 1959d76e

    public override func createDSP() -> AKDSPRef {
        return createFaderDSP()
    }

    public override init(componentDescription: AudioComponentDescription,
                         options: AudioComponentInstantiationOptions = []) throws {
        try super.init(componentDescription: componentDescription, options: options)

        leftGain = AUParameter(
            identifier: "leftGain",
            name: "Left Gain",
            address: 0,
            range: 0.0 ... 2.0,
            unit: .linearGain,
            flags: .default
        )

        rightGain = AUParameter(
            identifier: "rightGain",
            name: "Right Gain",
            address: 1,
            range: 0.0 ... 2.0,
            unit: .linearGain,
            flags: .default
        )

        taper = AUParameter(
            identifier: "taper",
            name: "Taper",
            address: 2,
            range: 0.1 ... 10.0,
            unit: .generic,
            flags: .default
        )

        skew = AUParameter(
            identifier: "skew",
            name: "Skew",
            address: 3,
            range: 0.0 ... 1.0,
            unit: .generic,
            flags: .default
        )

        offset = AUParameter(
            identifier: "offset",
            name: "Offset",
            address: 4,
            range: 0.0 ... 1000000000.0,
            unit: .generic,
            flags: .default
        )

<<<<<<< HEAD
        parameterTree = AUParameterTree.createTree(withChildren: [leftGain, rightGain, taper, skew, offset])
        
=======
        let flipStereo = AUParameter(
            identifier: "flipStereo",
            name: "Flip Stereo",
            address: 5,
            range: 0.0 ... 1.0,
            unit: .boolean,
            flags: .default
        )

        let mixToMono = AUParameter(
            identifier: "mixToMono",
            name: "Mix To Stereo",
            address: 6,
            range: 0.0 ... 1.0,
            unit: .boolean,
            flags: .default
        )

        setParameterTree(AUParameterTree(children: [leftGain, rightGain, taper, skew, offset, flipStereo, mixToMono]))
>>>>>>> 1959d76e
        leftGain.value = 1.0
        rightGain.value = 1.0
        taper.value = 1.0
        skew.value = 0.0
        offset.value = 0.0
        flipStereo.value = 0.0
        mixToMono.value = 0.0
    }
}<|MERGE_RESOLUTION|>--- conflicted
+++ resolved
@@ -12,19 +12,11 @@
 
     var leftGain: AUParameter!
 
-<<<<<<< HEAD
     var rightGain: AUParameter!
-=======
-    var flipStereo: Bool = false {
-        didSet { setParameter(.flipStereo, value: flipStereo ? 1.0 : 0.0) }
-    }
 
-    var mixToMono: Bool = false {
-        didSet { setParameter(.mixToMono, value: mixToMono ? 1.0 : 0.0) }
-    }
+    var flipStereo: AUParameter!
 
-    public override var canProcessInPlace: Bool { return true }
->>>>>>> 1959d76e
+    var mixToMono: AUParameter!
 
     public override func createDSP() -> AKDSPRef {
         return createFaderDSP()
@@ -79,11 +71,7 @@
             flags: .default
         )
 
-<<<<<<< HEAD
-        parameterTree = AUParameterTree.createTree(withChildren: [leftGain, rightGain, taper, skew, offset])
-        
-=======
-        let flipStereo = AUParameter(
+        flipStereo = AUParameter(
             identifier: "flipStereo",
             name: "Flip Stereo",
             address: 5,
@@ -92,7 +80,7 @@
             flags: .default
         )
 
-        let mixToMono = AUParameter(
+        mixToMono = AUParameter(
             identifier: "mixToMono",
             name: "Mix To Stereo",
             address: 6,
@@ -101,8 +89,8 @@
             flags: .default
         )
 
-        setParameterTree(AUParameterTree(children: [leftGain, rightGain, taper, skew, offset, flipStereo, mixToMono]))
->>>>>>> 1959d76e
+        parameterTree = AUParameterTree.createTree(withChildren: [leftGain, rightGain, taper, skew, offset, flipStereo, mixToMono])
+
         leftGain.value = 1.0
         rightGain.value = 1.0
         taper.value = 1.0
