--- conflicted
+++ resolved
@@ -1,14 +1,4 @@
-<<<<<<< HEAD
-//
-//  AKThreePoleLowpassFilter.swift
-//  AudioKit
-//
-//  Created by Aurelius Prochazka, revision history on Github.
-//  Copyright © 2020 AudioKit. All rights reserved.
-//
-=======
 // Copyright AudioKit. All Rights Reserved. Revision History at http://github.com/AudioKit/AudioKit/
->>>>>>> 1959d76e
 
 /// 3-pole (18 db/oct slope) Low-Pass filter with resonance and tanh distortion.
 ///
