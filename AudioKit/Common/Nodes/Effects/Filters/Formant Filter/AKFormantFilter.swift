--- conflicted
+++ resolved
@@ -1,14 +1,4 @@
-<<<<<<< HEAD
-//
-//  AKFormantFilter.swift
-//  AudioKit
-//
-//  Created by Aurelius Prochazka, revision history on Github.
-//  Copyright © 2020 AudioKit. All rights reserved.
-//
-=======
 // Copyright AudioKit. All Rights Reserved. Revision History at http://github.com/AudioKit/AudioKit/
->>>>>>> 1959d76e
 
 /// When fed with a pulse train, it will generate a series of overlapping
 /// grains. Overlapping will occur when 1/freq < dec, but there is no upper
