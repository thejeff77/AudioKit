// !$*UTF8*$!
{
	archiveVersion = 1;
	classes = {
	};
	objectVersion = 46;
	objects = {

/* Begin PBXBuildFile section */
		C460067B1AE6F8120012CE6B /* MathTests.m in Sources */ = {isa = PBXBuildFile; fileRef = C460067A1AE6F8120012CE6B /* MathTests.m */; };
		C4C811E81AE44BDB003A8B73 /* AppDelegate.m in Sources */ = {isa = PBXBuildFile; fileRef = C4C811E71AE44BDB003A8B73 /* AppDelegate.m */; };
		C4C811EA1AE44BDB003A8B73 /* main.m in Sources */ = {isa = PBXBuildFile; fileRef = C4C811E91AE44BDB003A8B73 /* main.m */; };
		C4C811EC1AE44BDB003A8B73 /* Images.xcassets in Resources */ = {isa = PBXBuildFile; fileRef = C4C811EB1AE44BDB003A8B73 /* Images.xcassets */; };
		C4C811EF1AE44BDB003A8B73 /* MainMenu.xib in Resources */ = {isa = PBXBuildFile; fileRef = C4C811ED1AE44BDB003A8B73 /* MainMenu.xib */; };
		C4C8120F1AE44C36003A8B73 /* libAudioKit OS X.a in Frameworks */ = {isa = PBXBuildFile; fileRef = C4C8120C1AE44BE7003A8B73 /* libAudioKit OS X.a */; };
		C4C812121AE44C72003A8B73 /* CsoundLib.framework in Frameworks */ = {isa = PBXBuildFile; fileRef = C4C812111AE44C72003A8B73 /* CsoundLib.framework */; };
		C4C812131AE44C7B003A8B73 /* CsoundLib.framework in CopyFiles */ = {isa = PBXBuildFile; fileRef = C4C812111AE44C72003A8B73 /* CsoundLib.framework */; settings = {ATTRIBUTES = (RemoveHeadersOnCopy, ); }; };
		C4C812191AE44EE7003A8B73 /* TableTests.m in Sources */ = {isa = PBXBuildFile; fileRef = C4C812171AE44EE7003A8B73 /* TableTests.m */; };
<<<<<<< HEAD
		C4C8121E1AE44F4F003A8B73 /* MathTestInstrument.m in Sources */ = {isa = PBXBuildFile; fileRef = C4C8121B1AE44F4F003A8B73 /* MathTestInstrument.m */; };
		C4C8121F1AE44F4F003A8B73 /* TableTestInstrument.m in Sources */ = {isa = PBXBuildFile; fileRef = C4C8121D1AE44F4F003A8B73 /* TableTestInstrument.m */; };
		C4C812251AE4521E003A8B73 /* AudioKit.plist in Resources */ = {isa = PBXBuildFile; fileRef = C4C812241AE4521E003A8B73 /* AudioKit.plist */; };
		EAA0F5AD1AE83EE3007CD7C9 /* libAudioKit OS X.a in Frameworks */ = {isa = PBXBuildFile; fileRef = C4C8120C1AE44BE7003A8B73 /* libAudioKit OS X.a */; };
		EAA0F5AE1AE83F18007CD7C9 /* CsoundLib.framework in Frameworks */ = {isa = PBXBuildFile; fileRef = C4C812111AE44C72003A8B73 /* CsoundLib.framework */; };
		EAA0F5B01AE8400F007CD7C9 /* CsoundLib.framework in Resources */ = {isa = PBXBuildFile; fileRef = C4C812111AE44C72003A8B73 /* CsoundLib.framework */; };
=======
		C4DB02821AE6271B00643340 /* MathTestInstrument.m in Sources */ = {isa = PBXBuildFile; fileRef = C4DB027F1AE6271B00643340 /* MathTestInstrument.m */; };
		C4DB02891AE644FA00643340 /* TableTestInstrument.m in Sources */ = {isa = PBXBuildFile; fileRef = C4DB02811AE6271B00643340 /* TableTestInstrument.m */; };
		C4DB028C1AE6472200643340 /* TrackedFrequencyTestInstrument.m in Sources */ = {isa = PBXBuildFile; fileRef = C4DB027B1AE626EE00643340 /* TrackedFrequencyTestInstrument.m */; };
		C4DB028F1AE6CC0B00643340 /* TrackedFrequencyTests.m in Sources */ = {isa = PBXBuildFile; fileRef = C4DB028E1AE6CC0B00643340 /* TrackedFrequencyTests.m */; };
>>>>>>> 59d77d40
/* End PBXBuildFile section */

/* Begin PBXContainerItemProxy section */
		C4C811F51AE44BDB003A8B73 /* PBXContainerItemProxy */ = {
			isa = PBXContainerItemProxy;
			containerPortal = C4C811D91AE44BDB003A8B73 /* Project object */;
			proxyType = 1;
			remoteGlobalIDString = C4C811E01AE44BDB003A8B73;
			remoteInfo = OSXObjectiveCAudioKit;
		};
		C4C812091AE44BE7003A8B73 /* PBXContainerItemProxy */ = {
			isa = PBXContainerItemProxy;
			containerPortal = C4C812041AE44BE7003A8B73 /* AudioKit.xcodeproj */;
			proxyType = 2;
			remoteGlobalIDString = EA8E93D81AD3C5240057E979;
			remoteInfo = "AudioKit iOS";
		};
		C4C8120B1AE44BE7003A8B73 /* PBXContainerItemProxy */ = {
			isa = PBXContainerItemProxy;
			containerPortal = C4C812041AE44BE7003A8B73 /* AudioKit.xcodeproj */;
			proxyType = 2;
			remoteGlobalIDString = EA8E96591AD3C6FC0057E979;
			remoteInfo = "AudioKit OS X";
		};
		C4C8120D1AE44C2E003A8B73 /* PBXContainerItemProxy */ = {
			isa = PBXContainerItemProxy;
			containerPortal = C4C812041AE44BE7003A8B73 /* AudioKit.xcodeproj */;
			proxyType = 1;
			remoteGlobalIDString = EA8E96581AD3C6FC0057E979;
			remoteInfo = "AudioKit OS X";
		};
		EAA0F5AB1AE83EE3007CD7C9 /* PBXContainerItemProxy */ = {
			isa = PBXContainerItemProxy;
			containerPortal = C4C812041AE44BE7003A8B73 /* AudioKit.xcodeproj */;
			proxyType = 2;
			remoteGlobalIDString = EAA0F5941AE71C8F007CD7C9;
			remoteInfo = "AudioKit iOS Dynamic";
		};
/* End PBXContainerItemProxy section */

/* Begin PBXCopyFilesBuildPhase section */
		C4C812101AE44C3E003A8B73 /* CopyFiles */ = {
			isa = PBXCopyFilesBuildPhase;
			buildActionMask = 2147483647;
			dstPath = "";
			dstSubfolderSpec = 10;
			files = (
				C4C812131AE44C7B003A8B73 /* CsoundLib.framework in CopyFiles */,
			);
			runOnlyForDeploymentPostprocessing = 0;
		};
/* End PBXCopyFilesBuildPhase section */

/* Begin PBXFileReference section */
		C460067A1AE6F8120012CE6B /* MathTests.m */ = {isa = PBXFileReference; fileEncoding = 4; lastKnownFileType = sourcecode.c.objc; path = MathTests.m; sourceTree = "<group>"; };
		C4C811E11AE44BDB003A8B73 /* OSXObjectiveCAudioKit.app */ = {isa = PBXFileReference; explicitFileType = wrapper.application; includeInIndex = 0; path = OSXObjectiveCAudioKit.app; sourceTree = BUILT_PRODUCTS_DIR; };
		C4C811E51AE44BDB003A8B73 /* Info.plist */ = {isa = PBXFileReference; lastKnownFileType = text.plist.xml; path = Info.plist; sourceTree = "<group>"; };
		C4C811E61AE44BDB003A8B73 /* AppDelegate.h */ = {isa = PBXFileReference; lastKnownFileType = sourcecode.c.h; path = AppDelegate.h; sourceTree = "<group>"; };
		C4C811E71AE44BDB003A8B73 /* AppDelegate.m */ = {isa = PBXFileReference; lastKnownFileType = sourcecode.c.objc; path = AppDelegate.m; sourceTree = "<group>"; };
		C4C811E91AE44BDB003A8B73 /* main.m */ = {isa = PBXFileReference; lastKnownFileType = sourcecode.c.objc; path = main.m; sourceTree = "<group>"; };
		C4C811EB1AE44BDB003A8B73 /* Images.xcassets */ = {isa = PBXFileReference; lastKnownFileType = folder.assetcatalog; path = Images.xcassets; sourceTree = "<group>"; };
		C4C811EE1AE44BDB003A8B73 /* Base */ = {isa = PBXFileReference; lastKnownFileType = file.xib; name = Base; path = Base.lproj/MainMenu.xib; sourceTree = "<group>"; };
		C4C811F41AE44BDB003A8B73 /* OSXObjectiveCAudioKitTests.xctest */ = {isa = PBXFileReference; explicitFileType = wrapper.cfbundle; includeInIndex = 0; path = OSXObjectiveCAudioKitTests.xctest; sourceTree = BUILT_PRODUCTS_DIR; };
		C4C811F91AE44BDB003A8B73 /* Info.plist */ = {isa = PBXFileReference; lastKnownFileType = text.plist.xml; path = Info.plist; sourceTree = "<group>"; };
		C4C812041AE44BE7003A8B73 /* AudioKit.xcodeproj */ = {isa = PBXFileReference; lastKnownFileType = "wrapper.pb-project"; name = AudioKit.xcodeproj; path = ../../../AudioKit.xcodeproj; sourceTree = "<group>"; };
		C4C812111AE44C72003A8B73 /* CsoundLib.framework */ = {isa = PBXFileReference; lastKnownFileType = wrapper.framework; name = CsoundLib.framework; path = ../../../AudioKit/Platforms/OSX/CsoundLib.framework; sourceTree = "<group>"; };
		C4C812171AE44EE7003A8B73 /* TableTests.m */ = {isa = PBXFileReference; fileEncoding = 4; lastKnownFileType = sourcecode.c.objc; path = TableTests.m; sourceTree = "<group>"; };
		C4DB027A1AE626EE00643340 /* TrackedFrequencyTestInstrument.h */ = {isa = PBXFileReference; fileEncoding = 4; lastKnownFileType = sourcecode.c.h; name = TrackedFrequencyTestInstrument.h; path = "Test Instruments/TrackedFrequencyTestInstrument.h"; sourceTree = "<group>"; };
		C4DB027B1AE626EE00643340 /* TrackedFrequencyTestInstrument.m */ = {isa = PBXFileReference; fileEncoding = 4; lastKnownFileType = sourcecode.c.objc; name = TrackedFrequencyTestInstrument.m; path = "Test Instruments/TrackedFrequencyTestInstrument.m"; sourceTree = "<group>"; };
		C4DB027E1AE6271B00643340 /* MathTestInstrument.h */ = {isa = PBXFileReference; fileEncoding = 4; lastKnownFileType = sourcecode.c.h; name = MathTestInstrument.h; path = "Test Instruments/MathTestInstrument.h"; sourceTree = "<group>"; };
		C4DB027F1AE6271B00643340 /* MathTestInstrument.m */ = {isa = PBXFileReference; fileEncoding = 4; lastKnownFileType = sourcecode.c.objc; name = MathTestInstrument.m; path = "Test Instruments/MathTestInstrument.m"; sourceTree = "<group>"; };
		C4DB02801AE6271B00643340 /* TableTestInstrument.h */ = {isa = PBXFileReference; fileEncoding = 4; lastKnownFileType = sourcecode.c.h; name = TableTestInstrument.h; path = "Test Instruments/TableTestInstrument.h"; sourceTree = "<group>"; };
		C4DB02811AE6271B00643340 /* TableTestInstrument.m */ = {isa = PBXFileReference; fileEncoding = 4; lastKnownFileType = sourcecode.c.objc; name = TableTestInstrument.m; path = "Test Instruments/TableTestInstrument.m"; sourceTree = "<group>"; };
		C4DB028E1AE6CC0B00643340 /* TrackedFrequencyTests.m */ = {isa = PBXFileReference; fileEncoding = 4; lastKnownFileType = sourcecode.c.objc; path = TrackedFrequencyTests.m; sourceTree = "<group>"; };
/* End PBXFileReference section */

/* Begin PBXFrameworksBuildPhase section */
		C4C811DE1AE44BDB003A8B73 /* Frameworks */ = {
			isa = PBXFrameworksBuildPhase;
			buildActionMask = 2147483647;
			files = (
				C4C812121AE44C72003A8B73 /* CsoundLib.framework in Frameworks */,
				C4C8120F1AE44C36003A8B73 /* libAudioKit OS X.a in Frameworks */,
			);
			runOnlyForDeploymentPostprocessing = 0;
		};
		C4C811F11AE44BDB003A8B73 /* Frameworks */ = {
			isa = PBXFrameworksBuildPhase;
			buildActionMask = 2147483647;
			files = (
				EAA0F5AE1AE83F18007CD7C9 /* CsoundLib.framework in Frameworks */,
				EAA0F5AD1AE83EE3007CD7C9 /* libAudioKit OS X.a in Frameworks */,
			);
			runOnlyForDeploymentPostprocessing = 0;
		};
/* End PBXFrameworksBuildPhase section */

/* Begin PBXGroup section */
		C4C811D81AE44BDB003A8B73 = {
			isa = PBXGroup;
			children = (
				C4C812041AE44BE7003A8B73 /* AudioKit.xcodeproj */,
				C4C811E31AE44BDB003A8B73 /* OSXObjectiveCAudioKit */,
				C4C811F71AE44BDB003A8B73 /* OSXObjectiveCAudioKitTests */,
				C4C811E21AE44BDB003A8B73 /* Products */,
				EA15CE091AE46D3D00BA279F /* Frameworks */,
			);
			sourceTree = "<group>";
		};
		C4C811E21AE44BDB003A8B73 /* Products */ = {
			isa = PBXGroup;
			children = (
				C4C811E11AE44BDB003A8B73 /* OSXObjectiveCAudioKit.app */,
				C4C811F41AE44BDB003A8B73 /* OSXObjectiveCAudioKitTests.xctest */,
			);
			name = Products;
			sourceTree = "<group>";
		};
		C4C811E31AE44BDB003A8B73 /* OSXObjectiveCAudioKit */ = {
			isa = PBXGroup;
			children = (
				C4C812201AE44F56003A8B73 /* Test Instruments */,
				C4C811E41AE44BDB003A8B73 /* Supporting Files */,
			);
			path = OSXObjectiveCAudioKit;
			sourceTree = "<group>";
		};
		C4C811E41AE44BDB003A8B73 /* Supporting Files */ = {
			isa = PBXGroup;
			children = (
				C4C811EB1AE44BDB003A8B73 /* Images.xcassets */,
				C4C811ED1AE44BDB003A8B73 /* MainMenu.xib */,
				C4C811E61AE44BDB003A8B73 /* AppDelegate.h */,
				C4C811E71AE44BDB003A8B73 /* AppDelegate.m */,
				C4C811E51AE44BDB003A8B73 /* Info.plist */,
				C4C811E91AE44BDB003A8B73 /* main.m */,
			);
			name = "Supporting Files";
			sourceTree = "<group>";
		};
		C4C811F71AE44BDB003A8B73 /* OSXObjectiveCAudioKitTests */ = {
			isa = PBXGroup;
			children = (
				C460067A1AE6F8120012CE6B /* MathTests.m */,
				C4C812171AE44EE7003A8B73 /* TableTests.m */,
				C4DB028E1AE6CC0B00643340 /* TrackedFrequencyTests.m */,
				C4C811F81AE44BDB003A8B73 /* Supporting Files */,
			);
			path = OSXObjectiveCAudioKitTests;
			sourceTree = "<group>";
		};
		C4C811F81AE44BDB003A8B73 /* Supporting Files */ = {
			isa = PBXGroup;
			children = (
				C4C811F91AE44BDB003A8B73 /* Info.plist */,
			);
			name = "Supporting Files";
			sourceTree = "<group>";
		};
		C4C812051AE44BE7003A8B73 /* Products */ = {
			isa = PBXGroup;
			children = (
				C4C8120A1AE44BE7003A8B73 /* libAudioKit iOS Static.a */,
				EAA0F5AC1AE83EE3007CD7C9 /* libAudioKit iOS Dynamic.a */,
				C4C8120C1AE44BE7003A8B73 /* libAudioKit OS X.a */,
			);
			name = Products;
			sourceTree = "<group>";
		};
		C4C812201AE44F56003A8B73 /* Test Instruments */ = {
			isa = PBXGroup;
			children = (
				C4DB027E1AE6271B00643340 /* MathTestInstrument.h */,
				C4DB027F1AE6271B00643340 /* MathTestInstrument.m */,
				C4DB02801AE6271B00643340 /* TableTestInstrument.h */,
				C4DB02811AE6271B00643340 /* TableTestInstrument.m */,
				C4DB027A1AE626EE00643340 /* TrackedFrequencyTestInstrument.h */,
				C4DB027B1AE626EE00643340 /* TrackedFrequencyTestInstrument.m */,
			);
			name = "Test Instruments";
			sourceTree = "<group>";
		};
		EA15CE091AE46D3D00BA279F /* Frameworks */ = {
			isa = PBXGroup;
			children = (
				C4C812111AE44C72003A8B73 /* CsoundLib.framework */,
			);
			name = Frameworks;
			sourceTree = "<group>";
		};
/* End PBXGroup section */

/* Begin PBXNativeTarget section */
		C4C811E01AE44BDB003A8B73 /* OSXObjectiveCAudioKit */ = {
			isa = PBXNativeTarget;
			buildConfigurationList = C4C811FE1AE44BDB003A8B73 /* Build configuration list for PBXNativeTarget "OSXObjectiveCAudioKit" */;
			buildPhases = (
				C4C811DD1AE44BDB003A8B73 /* Sources */,
				C4C811DE1AE44BDB003A8B73 /* Frameworks */,
				C4C811DF1AE44BDB003A8B73 /* Resources */,
				C4C812101AE44C3E003A8B73 /* CopyFiles */,
				C4C812151AE44D08003A8B73 /* ShellScript */,
			);
			buildRules = (
			);
			dependencies = (
				C4C8120E1AE44C2E003A8B73 /* PBXTargetDependency */,
			);
			name = OSXObjectiveCAudioKit;
			productName = OSXObjectiveCAudioKit;
			productReference = C4C811E11AE44BDB003A8B73 /* OSXObjectiveCAudioKit.app */;
			productType = "com.apple.product-type.application";
		};
		C4C811F31AE44BDB003A8B73 /* OSXObjectiveCAudioKitTests */ = {
			isa = PBXNativeTarget;
			buildConfigurationList = C4C812011AE44BDB003A8B73 /* Build configuration list for PBXNativeTarget "OSXObjectiveCAudioKitTests" */;
			buildPhases = (
				C4C811F01AE44BDB003A8B73 /* Sources */,
				C4C811F11AE44BDB003A8B73 /* Frameworks */,
				C4C811F21AE44BDB003A8B73 /* Resources */,
				EAA0F5AF1AE83F32007CD7C9 /* ShellScript */,
			);
			buildRules = (
			);
			dependencies = (
				C4C811F61AE44BDB003A8B73 /* PBXTargetDependency */,
			);
			name = OSXObjectiveCAudioKitTests;
			productName = OSXObjectiveCAudioKitTests;
			productReference = C4C811F41AE44BDB003A8B73 /* OSXObjectiveCAudioKitTests.xctest */;
			productType = "com.apple.product-type.bundle.unit-test";
		};
/* End PBXNativeTarget section */

/* Begin PBXProject section */
		C4C811D91AE44BDB003A8B73 /* Project object */ = {
			isa = PBXProject;
			attributes = {
				LastUpgradeCheck = 0630;
				ORGANIZATIONNAME = "Aurelius Prochazka";
				TargetAttributes = {
					C4C811E01AE44BDB003A8B73 = {
						CreatedOnToolsVersion = 6.3;
					};
					C4C811F31AE44BDB003A8B73 = {
						CreatedOnToolsVersion = 6.3;
						TestTargetID = C4C811E01AE44BDB003A8B73;
					};
				};
			};
			buildConfigurationList = C4C811DC1AE44BDB003A8B73 /* Build configuration list for PBXProject "OSXObjectiveCAudioKit" */;
			compatibilityVersion = "Xcode 3.2";
			developmentRegion = English;
			hasScannedForEncodings = 0;
			knownRegions = (
				en,
				Base,
			);
			mainGroup = C4C811D81AE44BDB003A8B73;
			productRefGroup = C4C811E21AE44BDB003A8B73 /* Products */;
			projectDirPath = "";
			projectReferences = (
				{
					ProductGroup = C4C812051AE44BE7003A8B73 /* Products */;
					ProjectRef = C4C812041AE44BE7003A8B73 /* AudioKit.xcodeproj */;
				},
			);
			projectRoot = "";
			targets = (
				C4C811E01AE44BDB003A8B73 /* OSXObjectiveCAudioKit */,
				C4C811F31AE44BDB003A8B73 /* OSXObjectiveCAudioKitTests */,
			);
		};
/* End PBXProject section */

/* Begin PBXReferenceProxy section */
		C4C8120A1AE44BE7003A8B73 /* libAudioKit iOS Static.a */ = {
			isa = PBXReferenceProxy;
			fileType = archive.ar;
			path = "libAudioKit iOS Static.a";
			remoteRef = C4C812091AE44BE7003A8B73 /* PBXContainerItemProxy */;
			sourceTree = BUILT_PRODUCTS_DIR;
		};
		C4C8120C1AE44BE7003A8B73 /* libAudioKit OS X.a */ = {
			isa = PBXReferenceProxy;
			fileType = archive.ar;
			path = "libAudioKit OS X.a";
			remoteRef = C4C8120B1AE44BE7003A8B73 /* PBXContainerItemProxy */;
			sourceTree = BUILT_PRODUCTS_DIR;
		};
		EAA0F5AC1AE83EE3007CD7C9 /* libAudioKit iOS Dynamic.a */ = {
			isa = PBXReferenceProxy;
			fileType = archive.ar;
			path = "libAudioKit iOS Dynamic.a";
			remoteRef = EAA0F5AB1AE83EE3007CD7C9 /* PBXContainerItemProxy */;
			sourceTree = BUILT_PRODUCTS_DIR;
		};
/* End PBXReferenceProxy section */

/* Begin PBXResourcesBuildPhase section */
		C4C811DF1AE44BDB003A8B73 /* Resources */ = {
			isa = PBXResourcesBuildPhase;
			buildActionMask = 2147483647;
			files = (
				C4C811EC1AE44BDB003A8B73 /* Images.xcassets in Resources */,
				C4C811EF1AE44BDB003A8B73 /* MainMenu.xib in Resources */,
			);
			runOnlyForDeploymentPostprocessing = 0;
		};
		C4C811F21AE44BDB003A8B73 /* Resources */ = {
			isa = PBXResourcesBuildPhase;
			buildActionMask = 2147483647;
			files = (
				EAA0F5B01AE8400F007CD7C9 /* CsoundLib.framework in Resources */,
			);
			runOnlyForDeploymentPostprocessing = 0;
		};
/* End PBXResourcesBuildPhase section */

/* Begin PBXShellScriptBuildPhase section */
		C4C812151AE44D08003A8B73 /* ShellScript */ = {
			isa = PBXShellScriptBuildPhase;
			buildActionMask = 2147483647;
			files = (
			);
			inputPaths = (
			);
			outputPaths = (
			);
			runOnlyForDeploymentPostprocessing = 0;
			shellPath = /bin/bash;
			shellScript = "install_name_tool -change CsoundLib @executable_path/../Frameworks/CsoundLib.framework/Versions/6.0/CsoundLib $TARGET_BUILD_DIR/$EXECUTABLE_PATH";
		};
		EAA0F5AF1AE83F32007CD7C9 /* ShellScript */ = {
			isa = PBXShellScriptBuildPhase;
			buildActionMask = 2147483647;
			files = (
			);
			inputPaths = (
			);
			outputPaths = (
			);
			runOnlyForDeploymentPostprocessing = 0;
			shellPath = /bin/sh;
			shellScript = "install_name_tool -change CsoundLib @executable_path/../Frameworks/CsoundLib.framework/Versions/6.0/CsoundLib $TEST_HOST\ninstall_name_tool -change CsoundLib @executable_path/../Frameworks/CsoundLib.framework/Versions/6.0/CsoundLib $TARGET_BUILD_DIR/$EXECUTABLE_PATH\n";
		};
/* End PBXShellScriptBuildPhase section */

/* Begin PBXSourcesBuildPhase section */
		C4C811DD1AE44BDB003A8B73 /* Sources */ = {
			isa = PBXSourcesBuildPhase;
			buildActionMask = 2147483647;
			files = (
				C4C811EA1AE44BDB003A8B73 /* main.m in Sources */,
				C4DB02821AE6271B00643340 /* MathTestInstrument.m in Sources */,
				C4C811E81AE44BDB003A8B73 /* AppDelegate.m in Sources */,
			);
			runOnlyForDeploymentPostprocessing = 0;
		};
		C4C811F01AE44BDB003A8B73 /* Sources */ = {
			isa = PBXSourcesBuildPhase;
			buildActionMask = 2147483647;
			files = (
				C4DB028C1AE6472200643340 /* TrackedFrequencyTestInstrument.m in Sources */,
				C4DB02891AE644FA00643340 /* TableTestInstrument.m in Sources */,
				C4DB028F1AE6CC0B00643340 /* TrackedFrequencyTests.m in Sources */,
				C4C812191AE44EE7003A8B73 /* TableTests.m in Sources */,
				C460067B1AE6F8120012CE6B /* MathTests.m in Sources */,
			);
			runOnlyForDeploymentPostprocessing = 0;
		};
/* End PBXSourcesBuildPhase section */

/* Begin PBXTargetDependency section */
		C4C811F61AE44BDB003A8B73 /* PBXTargetDependency */ = {
			isa = PBXTargetDependency;
			target = C4C811E01AE44BDB003A8B73 /* OSXObjectiveCAudioKit */;
			targetProxy = C4C811F51AE44BDB003A8B73 /* PBXContainerItemProxy */;
		};
		C4C8120E1AE44C2E003A8B73 /* PBXTargetDependency */ = {
			isa = PBXTargetDependency;
			name = "AudioKit OS X";
			targetProxy = C4C8120D1AE44C2E003A8B73 /* PBXContainerItemProxy */;
		};
/* End PBXTargetDependency section */

/* Begin PBXVariantGroup section */
		C4C811ED1AE44BDB003A8B73 /* MainMenu.xib */ = {
			isa = PBXVariantGroup;
			children = (
				C4C811EE1AE44BDB003A8B73 /* Base */,
			);
			name = MainMenu.xib;
			sourceTree = "<group>";
		};
/* End PBXVariantGroup section */

/* Begin XCBuildConfiguration section */
		EA15CDFF1AE46B7B00BA279F /* Testing */ = {
			isa = XCBuildConfiguration;
			buildSettings = {
				ALWAYS_SEARCH_USER_PATHS = NO;
				CLANG_CXX_LANGUAGE_STANDARD = "gnu++0x";
				CLANG_CXX_LIBRARY = "libc++";
				CLANG_ENABLE_MODULES = YES;
				CLANG_ENABLE_OBJC_ARC = YES;
				CLANG_WARN_BOOL_CONVERSION = YES;
				CLANG_WARN_CONSTANT_CONVERSION = YES;
				CLANG_WARN_DIRECT_OBJC_ISA_USAGE = YES_ERROR;
				CLANG_WARN_EMPTY_BODY = YES;
				CLANG_WARN_ENUM_CONVERSION = YES;
				CLANG_WARN_INT_CONVERSION = YES;
				CLANG_WARN_OBJC_ROOT_CLASS = YES_ERROR;
				CLANG_WARN_UNREACHABLE_CODE = YES;
				CLANG_WARN__DUPLICATE_METHOD_MATCH = YES;
				CODE_SIGN_IDENTITY = "";
				COPY_PHASE_STRIP = NO;
				DEBUG_INFORMATION_FORMAT = dwarf;
				ENABLE_STRICT_OBJC_MSGSEND = YES;
				GCC_C_LANGUAGE_STANDARD = gnu99;
				GCC_DYNAMIC_NO_PIC = NO;
				GCC_NO_COMMON_BLOCKS = YES;
				GCC_OPTIMIZATION_LEVEL = 0;
				GCC_PREPROCESSOR_DEFINITIONS = (
					"DEBUG=1",
					"$(inherited)",
					"TRAVIS_CI=1",
				);
				GCC_SYMBOLS_PRIVATE_EXTERN = NO;
				GCC_WARN_64_TO_32_BIT_CONVERSION = YES;
				GCC_WARN_ABOUT_RETURN_TYPE = YES_ERROR;
				GCC_WARN_UNDECLARED_SELECTOR = YES;
				GCC_WARN_UNINITIALIZED_AUTOS = YES_AGGRESSIVE;
				GCC_WARN_UNUSED_FUNCTION = YES;
				GCC_WARN_UNUSED_VARIABLE = YES;
				MACOSX_DEPLOYMENT_TARGET = 10.9;
				MTL_ENABLE_DEBUG_INFO = YES;
				ONLY_ACTIVE_ARCH = YES;
				SDKROOT = macosx;
			};
			name = Testing;
		};
		EA15CE001AE46B7B00BA279F /* Testing */ = {
			isa = XCBuildConfiguration;
			buildSettings = {
				ASSETCATALOG_COMPILER_APPICON_NAME = AppIcon;
				COMBINE_HIDPI_IMAGES = YES;
				FRAMEWORK_SEARCH_PATHS = (
					"$(inherited)",
					"../../../AudioKit/Platforms/OSX/**",
				);
				INFOPLIST_FILE = OSXObjectiveCAudioKit/Info.plist;
				LD_RUNPATH_SEARCH_PATHS = "$(inherited) @executable_path/../Frameworks";
				MACOSX_DEPLOYMENT_TARGET = 10.9;
				OTHER_LDFLAGS = "-ObjC";
				PRODUCT_NAME = "$(TARGET_NAME)";
				USER_HEADER_SEARCH_PATHS = "../../../AudioKit/**";
			};
			name = Testing;
		};
		EA15CE011AE46B7B00BA279F /* Testing */ = {
			isa = XCBuildConfiguration;
			buildSettings = {
				BUNDLE_LOADER = "$(TEST_HOST)";
				COMBINE_HIDPI_IMAGES = YES;
				FRAMEWORK_SEARCH_PATHS = (
					"$(DEVELOPER_FRAMEWORKS_DIR)",
					"$(inherited)",
					../../../AudioKit/Platforms/OSX,
				);
				GCC_PREPROCESSOR_DEFINITIONS = (
					"DEBUG=1",
					"$(inherited)",
				);
				INFOPLIST_FILE = OSXObjectiveCAudioKitTests/Info.plist;
				LD_RUNPATH_SEARCH_PATHS = "$(inherited) @executable_path/../Frameworks @loader_path/../Frameworks";
				OTHER_LDFLAGS = "-ObjC";
				PRODUCT_NAME = "$(TARGET_NAME)";
				TEST_HOST = "$(BUILT_PRODUCTS_DIR)/OSXObjectiveCAudioKit.app/Contents/MacOS/OSXObjectiveCAudioKit";
				USER_HEADER_SEARCH_PATHS = "../../../AudioKit/**";
			};
			name = Testing;
		};
/* End XCBuildConfiguration section */

/* Begin XCConfigurationList section */
		C4C811DC1AE44BDB003A8B73 /* Build configuration list for PBXProject "OSXObjectiveCAudioKit" */ = {
			isa = XCConfigurationList;
			buildConfigurations = (
				EA15CDFF1AE46B7B00BA279F /* Testing */,
			);
			defaultConfigurationIsVisible = 0;
			defaultConfigurationName = Testing;
		};
		C4C811FE1AE44BDB003A8B73 /* Build configuration list for PBXNativeTarget "OSXObjectiveCAudioKit" */ = {
			isa = XCConfigurationList;
			buildConfigurations = (
				EA15CE001AE46B7B00BA279F /* Testing */,
			);
			defaultConfigurationIsVisible = 0;
			defaultConfigurationName = Testing;
		};
		C4C812011AE44BDB003A8B73 /* Build configuration list for PBXNativeTarget "OSXObjectiveCAudioKitTests" */ = {
			isa = XCConfigurationList;
			buildConfigurations = (
				EA15CE011AE46B7B00BA279F /* Testing */,
			);
			defaultConfigurationIsVisible = 0;
			defaultConfigurationName = Testing;
		};
/* End XCConfigurationList section */
	};
	rootObject = C4C811D91AE44BDB003A8B73 /* Project object */;
}<|MERGE_RESOLUTION|>--- conflicted
+++ resolved
@@ -16,19 +16,13 @@
 		C4C812121AE44C72003A8B73 /* CsoundLib.framework in Frameworks */ = {isa = PBXBuildFile; fileRef = C4C812111AE44C72003A8B73 /* CsoundLib.framework */; };
 		C4C812131AE44C7B003A8B73 /* CsoundLib.framework in CopyFiles */ = {isa = PBXBuildFile; fileRef = C4C812111AE44C72003A8B73 /* CsoundLib.framework */; settings = {ATTRIBUTES = (RemoveHeadersOnCopy, ); }; };
 		C4C812191AE44EE7003A8B73 /* TableTests.m in Sources */ = {isa = PBXBuildFile; fileRef = C4C812171AE44EE7003A8B73 /* TableTests.m */; };
-<<<<<<< HEAD
-		C4C8121E1AE44F4F003A8B73 /* MathTestInstrument.m in Sources */ = {isa = PBXBuildFile; fileRef = C4C8121B1AE44F4F003A8B73 /* MathTestInstrument.m */; };
-		C4C8121F1AE44F4F003A8B73 /* TableTestInstrument.m in Sources */ = {isa = PBXBuildFile; fileRef = C4C8121D1AE44F4F003A8B73 /* TableTestInstrument.m */; };
-		C4C812251AE4521E003A8B73 /* AudioKit.plist in Resources */ = {isa = PBXBuildFile; fileRef = C4C812241AE4521E003A8B73 /* AudioKit.plist */; };
+		C4DB028C1AE6472200643340 /* TrackedFrequencyTestInstrument.m in Sources */ = {isa = PBXBuildFile; fileRef = C4DB027B1AE626EE00643340 /* TrackedFrequencyTestInstrument.m */; };
+		C4DB028F1AE6CC0B00643340 /* TrackedFrequencyTests.m in Sources */ = {isa = PBXBuildFile; fileRef = C4DB028E1AE6CC0B00643340 /* TrackedFrequencyTests.m */; };
+		EA89F55F1AE877A100858344 /* TableTestInstrument.m in Sources */ = {isa = PBXBuildFile; fileRef = C4DB02811AE6271B00643340 /* TableTestInstrument.m */; };
+		EA89F5631AE877AD00858344 /* MathTestInstrument.m in Sources */ = {isa = PBXBuildFile; fileRef = C4DB027F1AE6271B00643340 /* MathTestInstrument.m */; };
 		EAA0F5AD1AE83EE3007CD7C9 /* libAudioKit OS X.a in Frameworks */ = {isa = PBXBuildFile; fileRef = C4C8120C1AE44BE7003A8B73 /* libAudioKit OS X.a */; };
 		EAA0F5AE1AE83F18007CD7C9 /* CsoundLib.framework in Frameworks */ = {isa = PBXBuildFile; fileRef = C4C812111AE44C72003A8B73 /* CsoundLib.framework */; };
 		EAA0F5B01AE8400F007CD7C9 /* CsoundLib.framework in Resources */ = {isa = PBXBuildFile; fileRef = C4C812111AE44C72003A8B73 /* CsoundLib.framework */; };
-=======
-		C4DB02821AE6271B00643340 /* MathTestInstrument.m in Sources */ = {isa = PBXBuildFile; fileRef = C4DB027F1AE6271B00643340 /* MathTestInstrument.m */; };
-		C4DB02891AE644FA00643340 /* TableTestInstrument.m in Sources */ = {isa = PBXBuildFile; fileRef = C4DB02811AE6271B00643340 /* TableTestInstrument.m */; };
-		C4DB028C1AE6472200643340 /* TrackedFrequencyTestInstrument.m in Sources */ = {isa = PBXBuildFile; fileRef = C4DB027B1AE626EE00643340 /* TrackedFrequencyTestInstrument.m */; };
-		C4DB028F1AE6CC0B00643340 /* TrackedFrequencyTests.m in Sources */ = {isa = PBXBuildFile; fileRef = C4DB028E1AE6CC0B00643340 /* TrackedFrequencyTests.m */; };
->>>>>>> 59d77d40
 /* End PBXBuildFile section */
 
 /* Begin PBXContainerItemProxy section */
@@ -383,8 +377,8 @@
 			buildActionMask = 2147483647;
 			files = (
 				C4C811EA1AE44BDB003A8B73 /* main.m in Sources */,
-				C4DB02821AE6271B00643340 /* MathTestInstrument.m in Sources */,
 				C4C811E81AE44BDB003A8B73 /* AppDelegate.m in Sources */,
+				EA89F5631AE877AD00858344 /* MathTestInstrument.m in Sources */,
 			);
 			runOnlyForDeploymentPostprocessing = 0;
 		};
@@ -392,8 +386,8 @@
 			isa = PBXSourcesBuildPhase;
 			buildActionMask = 2147483647;
 			files = (
+				EA89F55F1AE877A100858344 /* TableTestInstrument.m in Sources */,
 				C4DB028C1AE6472200643340 /* TrackedFrequencyTestInstrument.m in Sources */,
-				C4DB02891AE644FA00643340 /* TableTestInstrument.m in Sources */,
 				C4DB028F1AE6CC0B00643340 /* TrackedFrequencyTests.m in Sources */,
 				C4C812191AE44EE7003A8B73 /* TableTests.m in Sources */,
 				C460067B1AE6F8120012CE6B /* MathTests.m in Sources */,
